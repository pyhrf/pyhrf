<<<<<<< HEAD
language: python
sudo: required

python:
  - "2.7"

=======
sudo: required

>>>>>>> f8364322
services:
  - docker

before_install:
<<<<<<< HEAD
  - docker pull pyhrf/pyhrf

install:
  - pip install coveralls

script:
  - docker run --name pyhrf -d pyhrf/pyhrf sleep 300
  - docker exec pyhrf /bin/sh -c "nosetests --with-doctest --with-coverage --cover-package=pyhrf -v -s pyhrf"

after_success:
  - docker exec pyhrf cat .coverage > .coverage
  - sed -i "s/\"\/pyhrf/\"$(echo ${TRAVIS_BUILD_DIR} | sed 's/\//\\\//g')/g" .coverage
  - coveralls
=======
  - git clone https://github.com/pyhrf/docker-pyhrf.git
  - docker build --build-arg PYHRF_BRANCH=$TRAVIS_BRANCH -t pyhrf/pyhrf docker-pyhrf

script:
  - docker run --rm -v ${PWD}:/output:rw -e LOCAL_USER_ID=`id -u $USER` pyhrf/pyhrf bash -c "nosetests --with-doctest --with-coverage --cover-package=pyhrf -v -s pyhrf && cp .coverage /output"

after_success:
  - docker run --rm -e TRAVIS=$TRAVIS -e TRAVIS_JOB_ID=$TRAVIS_JOB_ID -v ${PWD}:/output:rw -e LOCAL_USER_ID=`id -u $USER` pyhrf/pyhrf bash -c "cd /output; coveralls"
>>>>>>> f8364322
<|MERGE_RESOLUTION|>--- conflicted
+++ resolved
@@ -1,33 +1,9 @@
-<<<<<<< HEAD
-language: python
 sudo: required
 
-python:
-  - "2.7"
-
-=======
-sudo: required
-
->>>>>>> f8364322
 services:
   - docker
 
 before_install:
-<<<<<<< HEAD
-  - docker pull pyhrf/pyhrf
-
-install:
-  - pip install coveralls
-
-script:
-  - docker run --name pyhrf -d pyhrf/pyhrf sleep 300
-  - docker exec pyhrf /bin/sh -c "nosetests --with-doctest --with-coverage --cover-package=pyhrf -v -s pyhrf"
-
-after_success:
-  - docker exec pyhrf cat .coverage > .coverage
-  - sed -i "s/\"\/pyhrf/\"$(echo ${TRAVIS_BUILD_DIR} | sed 's/\//\\\//g')/g" .coverage
-  - coveralls
-=======
   - git clone https://github.com/pyhrf/docker-pyhrf.git
   - docker build --build-arg PYHRF_BRANCH=$TRAVIS_BRANCH -t pyhrf/pyhrf docker-pyhrf
 
@@ -35,5 +11,4 @@
   - docker run --rm -v ${PWD}:/output:rw -e LOCAL_USER_ID=`id -u $USER` pyhrf/pyhrf bash -c "nosetests --with-doctest --with-coverage --cover-package=pyhrf -v -s pyhrf && cp .coverage /output"
 
 after_success:
-  - docker run --rm -e TRAVIS=$TRAVIS -e TRAVIS_JOB_ID=$TRAVIS_JOB_ID -v ${PWD}:/output:rw -e LOCAL_USER_ID=`id -u $USER` pyhrf/pyhrf bash -c "cd /output; coveralls"
->>>>>>> f8364322
+  - docker run --rm -e TRAVIS=$TRAVIS -e TRAVIS_JOB_ID=$TRAVIS_JOB_ID -v ${PWD}:/output:rw -e LOCAL_USER_ID=`id -u $USER` pyhrf/pyhrf bash -c "cd /output; coveralls"