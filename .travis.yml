sudo: required

services:
  - docker

before_install:
  - git clone https://github.com/pyhrf/docker-pyhrf.git
  - docker build --build-arg PYHRF_BRANCH=$TRAVIS_BRANCH -t pyhrf/pyhrf docker-pyhrf

script:
<<<<<<< HEAD
  - docker run --rm -v ${PWD}/coverage_output:/output:rw -e LOCAL_USER_ID=`id -u $USER` pyhrf/pyhrf bash -c "nosetests --with-doctest --with-coverage --cover-package=pyhrf -v -s pyhrf; sed -i "s/\"\/pyhrf/\"$(echo ${TRAVIS_BUILD_DIR} | sed 's/\//\\\//g')/g" .coverage; coveralls"
=======
  - docker run --rm -v ${PWD}:/output:rw -e LOCAL_USER_ID=`id -u $USER` pyhrf/pyhrf bash -c "nosetests --with-doctest --with-coverage --cover-package=pyhrf -v -s pyhrf && cp .coverage /output"

after_success:
  - docker run --rm -e TRAVIS=$TRAVIS -e TRAVIS_JOB_ID=$TRAVIS_JOB_ID -v ${PWD}:/output:rw -e LOCAL_USER_ID=`id -u $USER` pyhrf/pyhrf bash -c "cd /output; coveralls"
>>>>>>> 07e70af1
<|MERGE_RESOLUTION|>--- conflicted
+++ resolved
@@ -8,11 +8,7 @@
   - docker build --build-arg PYHRF_BRANCH=$TRAVIS_BRANCH -t pyhrf/pyhrf docker-pyhrf
 
 script:
-<<<<<<< HEAD
-  - docker run --rm -v ${PWD}/coverage_output:/output:rw -e LOCAL_USER_ID=`id -u $USER` pyhrf/pyhrf bash -c "nosetests --with-doctest --with-coverage --cover-package=pyhrf -v -s pyhrf; sed -i "s/\"\/pyhrf/\"$(echo ${TRAVIS_BUILD_DIR} | sed 's/\//\\\//g')/g" .coverage; coveralls"
-=======
   - docker run --rm -v ${PWD}:/output:rw -e LOCAL_USER_ID=`id -u $USER` pyhrf/pyhrf bash -c "nosetests --with-doctest --with-coverage --cover-package=pyhrf -v -s pyhrf && cp .coverage /output"
 
 after_success:
-  - docker run --rm -e TRAVIS=$TRAVIS -e TRAVIS_JOB_ID=$TRAVIS_JOB_ID -v ${PWD}:/output:rw -e LOCAL_USER_ID=`id -u $USER` pyhrf/pyhrf bash -c "cd /output; coveralls"
->>>>>>> 07e70af1
+  - docker run --rm -e TRAVIS=$TRAVIS -e TRAVIS_JOB_ID=$TRAVIS_JOB_ID -v ${PWD}:/output:rw -e LOCAL_USER_ID=`id -u $USER` pyhrf/pyhrf bash -c "cd /output; coveralls"