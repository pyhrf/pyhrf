--- conflicted
+++ resolved
@@ -151,6 +151,7 @@
         # roiData is of type FmriRoiData, see pyhrf.core.FmriRoiData
         # roiData.bold : numpy array of shape
         # BOLD has shape (nscans, nvoxels)
+
         # roiData.graph #list of neighbours
         n_scan_allsession, nvox = roiData.bold.shape
         n_scan = n_scan_allsession / self.n_session
@@ -158,6 +159,7 @@
         Onsets = roiData.paradigm.get_joined_onsets_dim()
         durations = roiData.paradigm.get_joined_durations_dim()
         TR = roiData.tr
+        # K = 2                      # number of classes
         beta = self.beta
         scale = 1                   # roiData.nbVoxels
         #nvox = roiData.get_nb_vox_in_mask()
@@ -183,7 +185,6 @@
             except:
                 simu = None
 
-<<<<<<< HEAD
         NbIter, brls, brls_std, estimated_brf, prls, estimated_prf, labels, \
         noiseVar, mu_Ma, sigma_Ma, mu_Mc, sigma_Mc, Beta, L, PL, alpha,\
         Sigma_brls, Sigma_prls, Sigma_brf, Sigma_prf, rerror, \
@@ -215,40 +216,6 @@
                                    phy_params=self.phy_params, 
                                    prior=self.prior, zc=self.zc)
     
-=======
-        if self.physio:
-            NbIter, brls, estimated_brf, prls, estimated_prf, labels, \
-            noiseVar, mu_Ma, sigma_Ma, mu_Mc, sigma_Mc, Beta, L, PL, alpha,\
-            Sigma_brls, Sigma_prls, Sigma_brf, Sigma_prf, rerror, \
-            CONTRAST_A, CONTRASTVAR_A, CONTRAST_C, CONTRASTVAR_C, \
-            cA, cH, cC, cG, cZ, cAH, cCG, cTime, FE = Main_vbjde_physio(
-                                       graph, data, Onsets, durations, self.hrfDuration,
-                                       self.nbClasses, TR, beta, self.dt, scale=scale,
-                                       estimateSigmaG=self.estimateSigmaG,
-                                       sigmaH=self.sigmaH, sigmaG=self.sigmaG,
-                                       gamma_h=self.gammaH, gamma_g=self.gammaG,
-                                       NitMax=self.nItMax, NitMin=self.nItMin,
-                                       estimateSigmaH=self.estimateSigmaH,
-                                       estimateBeta=self.estimateBeta, PLOT=self.PLOT,
-                                       contrasts=self.contrasts,
-                                       computeContrast=self.computeContrast,
-                                       idx_first_tag=idx_tag1,
-                                       simulation=simu, sigmaMu=self.sigmaMu,
-                                       estimateH=self.estimateH,
-                                       estimateG=self.estimateG,
-                                       estimateA=self.estimateA,
-                                       estimateC=self.estimateC,
-                                       estimateNoise=self.estimateNoise,
-                                       estimateMP=self.estimateMixtParam,
-                                       estimateZ=self.estimateLabels,
-                                       estimateLA=self.estimateLA,
-                                       constraint=self.constrained,
-                                       positivity=self.positivity,
-                                       use_hyperprior=self.use_hyperprior,
-                                       phy_params=self.phy_params, 
-                                       prior=self.prior, zc=self.zc)
-        
->>>>>>> 924f3f23
         # Plot analysis duration
         self.analysis_duration = time() - t_start
         logger.info('JDE VEM analysis took: %s',
