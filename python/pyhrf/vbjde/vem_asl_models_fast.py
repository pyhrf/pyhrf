# -*- coding: utf-8 -*-
"""VEM BOLD Constrained

File that contains function for BOLD data analysis with positivity
and l2-norm=1 constraints.

It imports functions from vem_tools.py in pyhrf/vbjde
"""

import time
import copy
import logging
import os

import os.path as op
import numpy as np

import pyhrf
import pyhrf.vbjde.vem_tools as vt

from pyhrf.boldsynth.hrf import getCanoHRF, genGaussianSmoothHRF
from pyhrf.sandbox.physio_params import PHY_PARAMS_KHALIDOV11, \
                                        linear_rf_operator,\
                                        create_physio_brf, \
                                        create_physio_prf

logger = logging.getLogger(__name__)
logger.setLevel(logging.INFO)

eps = np.spacing(1)

#@profile
def Main_vbjde_physio(graph, Y, Onsets, durations, Thrf, K, TR, beta, dt,
                      scale=1, estimateSigmaH=True, estimateSigmaG=True,
                      sigmaH=0.05, sigmaG=0.05, gamma_h=0, gamma_g=0,
                      NitMax=-1, NitMin=1, estimateBeta=True, PLOT=False,
                      contrasts=[], computeContrast=False,
                      idx_first_tag=0, simulation=None, sigmaMu=None,
                      estimateH=True, estimateG=True, estimateA=True,
                      estimateC=True, estimateZ=True, estimateNoise=True,
                      estimateMP=True, estimateLA=True, use_hyperprior=False,
                      positivity=False, constraint=False, zc=False,
                      phy_params=PHY_PARAMS_KHALIDOV11, prior='omega',
                      H_ini=None, A_ini=None, A_mixtp_ini=None,
                      labels_ini=None, drift_ini=None,
                      noise_var_ini=None):


    logger.info("EM for ASL!")
    np.random.seed(6537540)
    logger.info("data shape: ")
    logger.info(Y.shape)

    Thresh = 1e-5
    D, M = np.int(np.ceil(Thrf / dt)) + 1, len(Onsets)
    #D, M = np.int(np.ceil(Thrf / dt)), len(Onsets)
    N, J = Y.shape[0], Y.shape[1]
    Crit_AH, Crit_CG, cTime, rerror, FE = 1, 1, [], [], []
    EP, EPlh, Ent = [],[],[]
    Crit_H, Crit_G, Crit_Z, Crit_A, Crit_C = 1, 1, 1, 1, 1
    cAH, cCG, AH1, CG1 = [], [], [], []
    cA, cC, cH, cG, cZ = [], [], [], [], []
    h_norm, g_norm = [], []
    SUM_q_Z = [[] for m in xrange(M)]
    mua1 = [[] for m in xrange(M)]
    muc1 = [[] for m in xrange(M)]

    # Beta data
    MaxItGrad = 200
    gradientStep = 0.005
    gamma = 7.5
    neighbours_indexes = vt.create_neighbours(graph)
    #maxNeighbours, neighbours_indexes = vt.create_neighbours(graph, J)

    # Control-tag
    w = np.ones((N))
    w[idx_first_tag::2] = -1
    w *= 0.5
    W = np.diag(w)
    # Conditions
    X, XX, condition_names = vt.create_conditions(Onsets, durations, M, N, D, TR, dt)

    if not estimateH:
        zc = False

    # Covariance matrix
    regularizing = False
    order = 2
    if regularizing:
        regularization = np.ones(hrf_len)
        regularization[hrf_len//3:hrf_len//2] = 2
        regularization[hrf_len//2:2*hrf_len//3] = 5
        regularization[2*hrf_len//3:3*hrf_len//4] = 7
        regularization[3*hrf_len//4:] = 10
        # regularization[hrf_len//2:] = 10
    else:
        regularization = None
    d2 = vt.buildFiniteDiffMatrix(order, D, regularization)
    R_inv = d2.T.dot(d2) / pow(dt, 2 * order)
    if zc:
        XX = XX[:, :, 1:-1]    # XX shape (M, N, D)
        R_inv = R_inv[1:-1, 1:-1]
        D = D - 2
    R = np.linalg.inv(R_inv)

    AH1, CG1 = np.zeros((J, M, D)), np.zeros((J, M, D))

    # Noise matrix
    Gamma = np.identity(N)
    # Noise initialization
    sigma_eps = np.ones(J)
    # Labels
    logger.info("Labels are initialized by setting active probabilities "
                "to ones ...")
    q_Z = np.ones((M, K, J), dtype=np.float64) / 2.
    #q_Z = np.zeros((M, K, J), dtype=np.float64)
    #q_Z[:, 1, :] = 1
    q_Z1 = copy.deepcopy(q_Z)

    # H and G
    TT, m_h = getCanoHRF(Thrf, dt)
    H = np.array(m_h[:D]).astype(np.float64)
    if H_ini is not None:
        H = H_ini.copy()
    #H /= np.linalg.norm(H)
    #G = copy.deepcopy(H)
    Omega = linear_rf_operator(len(H) + 6, phy_params, dt, calculating_brf=False)
    G = np.dot(Omega, np.concatenate(([0],[0],[0], H, [0],[0],[0])))[3:-3]
    G /= np.linalg.norm(G)
    Hb = create_physio_brf(phy_params, response_dt=dt, response_duration=Thrf)
    Hb /= np.linalg.norm(Hb)
    Gb = create_physio_prf(phy_params, response_dt=dt, response_duration=Thrf)
    Gb /= np.linalg.norm(Gb)

    if zc:
        Hb = Hb[1:-1]
        Gb = Gb[1:-1]

    if prior=='balloon' and (H_ini is None):
        H = Hb.copy()
        G = Gb.copy()
    G1 = copy.deepcopy(G)

    Mu = Hb.copy()
    H1 = copy.deepcopy(H)
    if estimateH:
        Sigma_H = np.identity(D, dtype=np.float64)
    else:
        Sigma_H = np.zeros((D, D), dtype=np.float64)
    if estimateG:
        Sigma_G = np.identity(D, dtype=np.float64)
    else:
        Sigma_G = np.zeros((D, D), dtype=np.float64)

    normOh = False
    normg = False

<<<<<<< HEAD
    if prior=='hierarchical' or prior=='omega':
        Omega = linear_rf_operator(len(H) + 6, phy_params, dt, calculating_brf=False)
=======
>>>>>>> 775bf15f
    if prior=='omega':
        Omega0 = Omega.copy()
        OmegaH = np.dot(Omega,
                        np.concatenate(([0],[0],[0], H, [0],[0],[0])))[3:-3]
        G = np.dot(Omega, np.concatenate(([0],[0],[0], H, [0],[0],[0])))[3:-3]
        if normOh or normg:
            Omega /= np.linalg.norm(OmegaH)
            OmegaH /=np.linalg.norm(OmegaH)
            G /= np.linalg.norm(G)
    

    
    # Initialize model parameters
    Beta = beta * np.ones((M), dtype=np.float64)
    P = vt.PolyMat(N, 4, TR)
    L = vt.polyFit(Y, TR, 4, P)
    alpha = np.zeros((J), dtype=np.float64)
    WP = np.append(w[:, np.newaxis], P, axis=1)
    AL = np.append(alpha[np.newaxis, :], L, axis=0)
    y_tilde = Y - WP.dot(AL)

    # Parameters Gaussian mixtures
    mu_Ma = 2. * np.append(np.zeros((M, 1)), np.ones((M, 1)), axis=1).astype(np.float64)
    mu_Mc = mu_Ma.copy() / 10.
    sigma_Ma = np.ones((M, K), dtype=np.float64) * 0.3
    sigma_Mc = sigma_Ma.copy() / 100.

    # Params RLs
    if A_ini is not None:
        m_A = A_ini.copy()
    else:
        m_A = np.zeros((J, M), dtype=np.float64)
        for j in xrange(0, J):
            m_A[j, :] = (np.random.normal(mu_Ma, np.sqrt(sigma_Ma)) * q_Z[:, :, j]).sum(axis=1).T
    m_A1 = m_A.copy()
    Sigma_A = np.ones((M, M, J)) * np.identity(M)[:, :, np.newaxis]
    m_C = m_A.copy()
    m_C1 = m_C.copy()
    Sigma_C = Sigma_A.copy()

    #labels_ini=None, drift_ini=None,
    #noise_var_ini=None

    # Precomputations
    WX = W.dot(XX).transpose(1, 0, 2)
    Gamma_X = np.tensordot(Gamma, XX, axes=(1, 1))
    X_Gamma_X = np.tensordot(XX.T, Gamma_X, axes=(1, 0))    # shape(D, M, M, D)
    Gamma_WX = np.tensordot(Gamma, WX, axes=(1, 1))
    XW_Gamma_WX = np.tensordot(WX.T, Gamma_WX, axes=(1, 0)) # shape(D, M, M, D)
    Gamma_WP = Gamma.dot(WP)
    WP_Gamma_WP = WP.T.dot(Gamma_WP)
    sigma_eps_m = np.maximum(sigma_eps, eps)
    cov_noise = sigma_eps_m[:, np.newaxis, np.newaxis]

    ###########################################################################
    #############################################             VBJDE

    free_energy_step = False
    t1 = time.time()
    ni = 0

    while ((ni < NitMin + 1) or (((Crit_FE > Thresh * np.ones_like(Crit_FE)).any()) and (ni < NitMax))):

        logger.info("-------- Iteration n° " + str(ni + 1) + " --------")

        if PLOT and ni >= 0:  # Plotting HRF and PRF
            logger.info("Plotting HRF and PRF for current iteration")
            vt.plot_response_functions_it(ni, NitMin, M, H, G, Mu, prior)


        # Managing types of prior
        priorH_cov_term = np.zeros_like(R_inv)
        priorG_cov_term = np.zeros_like(R_inv)
        matrix_covH = R_inv.copy()
        matrix_covG = R_inv.copy()
        if prior=='balloon':
            logger.info("   prior balloon")
            #matrix_covH = np.eye(R_inv.shape[0], R_inv.shape[1])
            #matrix_covG = np.eye(R_inv.shape[0], R_inv.shape[1])
            priorH_mean_term = np.dot(matrix_covH / sigmaH, Hb)
            priorG_mean_term = np.dot(matrix_covG / sigmaG, Gb)
        elif prior=='omega':
            logger.info("   prior omega")
            #matrix_covG = np.eye(R_inv.shape[0], R_inv.shape[1])
            priorH_mean_term = np.dot(np.dot(Omega[3:-3, 3:-3].T, matrix_covG / sigmaG), G)
            priorH_cov_term = np.dot(np.dot(Omega[3:-3, 3:-3].T, matrix_covG / sigmaG), Omega[3:-3, 3:-3])
            priorG_mean_term = np.dot(matrix_covG / sigmaG, OmegaH)
        elif prior=='hierarchical':
            logger.info("   prior hierarchical")
            matrix_covH = np.eye(R_inv.shape[0], R_inv.shape[1])
            matrix_covG = np.eye(R_inv.shape[0], R_inv.shape[1])
            priorH_mean_term = Mu / sigmaH
            priorG_mean_term = np.dot(Omega[3:-3, 3:-3], Mu / sigmaG)
        else:
            logger.info("   NO prior")
            priorH_mean_term = np.zeros_like(H)
            priorG_mean_term = np.zeros_like(G)


        #####################
        # EXPECTATION
        #####################


        # A
        if estimateA:
            logger.info("E A step ...")
            m_A, Sigma_A = vt.expectation_A_asl(H, G, m_C, W, XX, Gamma, Gamma_X, q_Z, mu_Ma, sigma_Ma, J, y_tilde, Sigma_H, sigma_eps_m)

            cA += [(np.linalg.norm(m_A - m_A1) / np.linalg.norm(m_A1)) ** 2]
            m_A1[:, :] = m_A[:, :]

        if ni > 0 and free_energy_step:
            free_energyA = vt.Compute_FreeEnergy(y_tilde, m_A, Sigma_A, mu_Ma, sigma_Ma, H, Sigma_H, AuxH, R, R_inv, sigmaH, sigmaG, m_C, Sigma_C, mu_Mc, sigma_Mc, G, Sigma_G, AuxG, q_Z, neighbours_indexes, Beta, Gamma, gamma, gamma_h, gamma_g, sigma_eps, XX, W, J, D, M, N, K, use_hyperprior, Gamma_X, Gamma_WX)
            if free_energyA < free_energy:
                logger.info("free energy has decreased after E-A step from %f to %f", free_energy, free_energyA)

        # C
        if estimateC:
            logger.info("E C step ...")
            m_C, Sigma_C = vt.expectation_C_asl(G, H, m_A, W, XX, Gamma, Gamma_X, q_Z, mu_Mc, sigma_Mc, J, y_tilde, Sigma_G, sigma_eps_m)

            cC += [(np.linalg.norm(m_C - m_C1) / np.linalg.norm(m_C1)) ** 2]
            m_C1[:, :] = m_C[:, :]

        if ni > 0 and free_energy_step:
            free_energyC = vt.Compute_FreeEnergy(y_tilde, m_A, Sigma_A, mu_Ma, sigma_Ma, H, Sigma_H, AuxH, R, R_inv, sigmaH, sigmaG, m_C, Sigma_C, mu_Mc, sigma_Mc, G, Sigma_G, AuxG, q_Z, neighbours_indexes, Beta, Gamma, gamma, gamma_h, gamma_g, sigma_eps, XX, W, J, D, M, N, K, use_hyperprior, Gamma_X, Gamma_WX)
            if free_energyC < free_energyA:
                logger.info("free energy has decreased after E-C step from %f to %f", free_energyA, free_energyC)


         # Q labels
        if estimateZ:
            logger.info("E Q step ...")
            q_Z = vt.labels_expectation_asl(Sigma_A, m_A, sigma_Ma, mu_Ma,
                                            Sigma_C, m_C, sigma_Mc, mu_Mc,
                                            Beta, q_Z, neighbours_indexes,
                                            M, K, J)
            cZ += [(np.linalg.norm(q_Z - q_Z1) / (np.linalg.norm(q_Z1) + eps)) ** 2]
            q_Z1 = q_Z

        if ni > 0 and free_energy_step:
            free_energyQ = vt.Compute_FreeEnergy(y_tilde, m_A, Sigma_A, mu_Ma, sigma_Ma, H, Sigma_H, AuxH, R, R_inv, sigmaH, sigmaG, m_C, Sigma_C, mu_Mc, sigma_Mc, G, Sigma_G, AuxG, q_Z, neighbours_indexes, Beta, Gamma, gamma, gamma_h, gamma_g, sigma_eps, XX, W, J, D, M, N, K, use_hyperprior, Gamma_X, Gamma_WX)
            if free_energyQ < free_energyC:
                logger.info("free energy has decreased after E-Q step from %f to %f", free_energyC, free_energyQ)


        # HRF H
        if estimateH:
            logger.info("E H step ...")
            Ht, Sigma_H = vt.expectation_H_asl(Sigma_A, m_A, m_C, G, XX, W, Gamma, Gamma_X, X_Gamma_X, J, y_tilde, cov_noise, matrix_covH, sigmaH, priorH_mean_term, priorH_cov_term)

            if constraint:
                if not np.linalg.norm(Ht)==1:
                    logger.info("   constraint l2-norm = 1")
                    H = vt.constraint_norm1_b(Ht, Sigma_H)
                    #H = Ht / np.linalg.norm(Ht)
                else:
                    logger.info("   l2-norm already 1!!!!!")
                    H = Ht.copy()
                Sigma_H = np.zeros_like(Sigma_H)
            else:
                H = Ht.copy()
                h_norm = np.append(h_norm, np.linalg.norm(H))
                print 'h_norm = ', h_norm

            Crit_H = (np.linalg.norm(H - H1) / np.linalg.norm(H1)) ** 2
            cH += [Crit_H]
            H1[:] = H[:]
            if prior=='omega':
                #OmegaH = np.dot(Omega0, H)
                OmegaH = np.dot(Omega0,
                        np.concatenate(([0],[0],[0], H, [0],[0],[0])))[3:-3]
                Omega = Omega0.copy()
                if normOh:
                    Omega /= np.linalg.norm(OmegaH)
                    OmegaH /= np.linalg.norm(OmegaH)

        if ni > 0 and free_energy_step:
            free_energyH = vt.Compute_FreeEnergy(y_tilde, m_A, Sigma_A, mu_Ma, sigma_Ma, H, Sigma_H, AuxH, R, R_inv, sigmaH, sigmaG, m_C, Sigma_C, mu_Mc, sigma_Mc, G, Sigma_G, AuxG, q_Z, neighbours_indexes, Beta, Gamma, gamma, gamma_h, gamma_g, sigma_eps, XX, W, J, D, M, N, K, use_hyperprior, Gamma_X, Gamma_WX)
            if free_energyH < free_energyQ:
                logger.info("free energy has decreased after E-H step from %f to %f", free_energyQ, free_energyH)

        # PRF G
        if estimateG:
            logger.info("E G step ...")
            Gt, Sigma_G = vt.expectation_G_asl(Sigma_C, m_C, m_A, H, XX, W, WX, Gamma, Gamma_WX, XW_Gamma_WX, J, y_tilde, cov_noise, matrix_covG, sigmaG, priorG_mean_term, priorG_cov_term)

            if constraint and normg:
                if not np.linalg.norm(Gt)==1:
                    logger.info("   constraint l2-norm = 1")
                    G = vt.constraint_norm1_b(Gt, Sigma_G, positivity=positivity)
                    #G = Gt / np.linalg.norm(Gt)
                else:
                    logger.info("   l2-norm already 1!!!!!")
                    G = Gt.copy()
                Sigma_G = np.zeros_like(Sigma_G)
            else:
                G = Gt.copy()
                g_norm = np.append(g_norm, np.linalg.norm(G))
                print 'g_norm = ', g_norm
            cG += [(np.linalg.norm(G - G1) / np.linalg.norm(G1)) ** 2]
            G1[:] = G[:]


        if ni > 0 and free_energy_step:
            free_energyG = vt.Compute_FreeEnergy(y_tilde, m_A, Sigma_A, mu_Ma, sigma_Ma, H, Sigma_H, AuxH, R, R_inv, sigmaH, sigmaG, m_C, Sigma_C, mu_Mc, sigma_Mc, G, Sigma_G, AuxG, q_Z, neighbours_indexes, Beta, Gamma, gamma, gamma_h, gamma_g, sigma_eps, XX, W, J, D, M, N, K, use_hyperprior, Gamma_X, Gamma_WX)
            if free_energyG < free_energyA:
                logger.info("free energy has decreased after E-G step from %f to %f", free_energyA, free_energyG)


       # crit. AH and CG
        logger.info("crit. AH and CG")
        AH = m_A[:, :, np.newaxis] * H[np.newaxis, np.newaxis, :]
        CG = m_C[:, :, np.newaxis] * G[np.newaxis, np.newaxis, :]

        Crit_AH = (np.linalg.norm(AH - AH1) / (np.linalg.norm(AH1) + eps)) ** 2
        cAH += [Crit_AH]
        AH1 = AH.copy()
        Crit_CG = (np.linalg.norm(CG - CG1) / (np.linalg.norm(CG1) + eps)) ** 2
        cCG += [Crit_CG]
        CG1 = CG.copy()
        logger.info("Crit_AH = " + str(Crit_AH))
        logger.info("Crit_CG = " + str(Crit_CG))


        #####################
        # MAXIMIZATION
        #####################

        if prior=='balloon':
            logger.info("   prior balloon")
            AuxH = H - Hb
            AuxG = G - Gb
        elif prior=='omega':
            logger.info("   prior omega")
            AuxH = H.copy()
            AuxG = G - np.dot(Omega,
                        np.concatenate(([0],[0],[0], H, [0],[0],[0])))[3:-3]
            #/np.linalg.norm(np.dot(Omega, H))
        elif prior=='hierarchical':
            logger.info("   prior hierarchical")
            AuxH = H - Mu
            AuxG = G - np.dot(Omega,
                        np.concatenate(([0],[0],[0], Mu, [0],[0],[0])))[3:-3]
        else:
            logger.info("   NO prior")
            AuxH = H.copy()
            AuxG = G.copy()

        # Variance HRF: sigmaH
        if estimateSigmaH:
            logger.info("M sigma_H step ...")
            sigmaH = vt.maximization_sigma_asl(D, Sigma_H, matrix_covH, AuxH, use_hyperprior, gamma_h)
            logger.info('sigmaH = ' + str(sigmaH))

        if ni > 0 and free_energy_step:
            free_energyVh = vt.Compute_FreeEnergy(y_tilde, m_A, Sigma_A, mu_Ma, sigma_Ma, H, Sigma_H, AuxH, R, R_inv, sigmaH, sigmaG, m_C, Sigma_C, mu_Mc, sigma_Mc, G, Sigma_G, AuxG, q_Z, neighbours_indexes, Beta, Gamma, gamma, gamma_h, gamma_g, sigma_eps, XX, W, J, D, M, N, K, use_hyperprior, Gamma_X, Gamma_WX)

            if free_energyVh < free_energyG:
                logger.info("free energy has decreased after v_h computation from %f to %f", free_energyG, free_energyVh)


        # Variance PRF: sigmaG
        if estimateSigmaG:
            logger.info("M sigma_G step ...")
            sigmaG = vt.maximization_sigma_asl(D, Sigma_G, matrix_covG, AuxG, use_hyperprior, gamma_g)
            logger.info('sigmaG = ' + str(sigmaG))

        if ni > 0 and free_energy_step:
            free_energyVg = vt.Compute_FreeEnergy(y_tilde, m_A, Sigma_A, mu_Ma, sigma_Ma, H, Sigma_H, AuxH, R, R_inv, sigmaH, sigmaG, m_C, Sigma_C, mu_Mc, sigma_Mc, G, Sigma_G, AuxG, q_Z, neighbours_indexes, Beta, Gamma, gamma, gamma_h, gamma_g, sigma_eps, XX, W, J, D, M, N, K, use_hyperprior, Gamma_X, Gamma_WX)

            if free_energyVg < free_energyVh:
                logger.info("free energy has decreased after v_g computation from %f to %f", free_energyVh, free_energyVg)


        # Mu: True HRF in the hierarchical prior case
        if prior=='hierarchical':
            logger.info("M sigma_G step ...")
            Mu = vt.maximization_Mu_asl(H, G, matrix_covH, matrix_covG,
                                     sigmaH, sigmaG, sigmaMu, Omega, R_inv)
            logger.info('sigmaG = ' + str(sigmaG))

        if ni > 0 and free_energy_step:
            free_energyMu = vt.Compute_FreeEnergy(y_tilde, m_A, Sigma_A, mu_Ma, sigma_Ma, H, Sigma_H, AuxH, R, R_inv, sigmaH, sigmaG, m_C, Sigma_C, mu_Mc, sigma_Mc, G, Sigma_G, AuxG, q_Z, neighbours_indexes, Beta, Gamma, gamma, gamma_h, gamma_g, sigma_eps, XX, W, J, D, M, N, K, use_hyperprior, Gamma_X, Gamma_WX)

            if free_energyMu < free_energyVg:
                logger.info("free energy has decreased after v_g computation from %f to %f", free_energyVg, free_energyMu)


        # (mu,sigma)
        if estimateMP:
            logger.info("M (mu,sigma) a and c step ...")
            mu_Ma, sigma_Ma = vt.maximization_class_proba(q_Z, m_A, Sigma_A)
            mu_Mc, sigma_Mc = vt.maximization_class_proba(q_Z, m_C, Sigma_C)

        if ni > 0 and free_energy_step:
            free_energyMP = vt.Compute_FreeEnergy(y_tilde, m_A, Sigma_A, mu_Ma, sigma_Ma, H, Sigma_H, AuxH, R, R_inv, sigmaH, sigmaG, m_C, Sigma_C, mu_Mc, sigma_Mc, G, Sigma_G, AuxG, q_Z, neighbours_indexes, Beta, Gamma, gamma, gamma_h, gamma_g, sigma_eps, XX, W, J, D, M, N, K, use_hyperprior, Gamma_X, Gamma_WX)
            if free_energyMP < free_energyVg:
                logger.info("free energy has decreased after GMM parameters computation from %f to %f", free_energyVg, free_energyMP)


        # Drift L, alpha
        if estimateLA:
            logger.info("M L, alpha step ...")
            AL = vt.maximization_LA_asl(Y, m_A, m_C, XX, WP, W, WP_Gamma_WP, H, G, Gamma)
            y_tilde = Y - WP.dot(AL)

        if ni > 0 and free_energy_step:
            free_energyLA = vt.Compute_FreeEnergy(y_tilde, m_A, Sigma_A, mu_Ma, sigma_Ma, H, Sigma_H, AuxH, R, R_inv, sigmaH, sigmaG, m_C, Sigma_C, mu_Mc, sigma_Mc, G, Sigma_G, AuxG, q_Z, neighbours_indexes, Beta, Gamma, gamma, gamma_h, gamma_g, sigma_eps, XX, W, J, D, M, N, K, use_hyperprior, Gamma_X, Gamma_WX)
            if free_energyLA < free_energyMP:
                logger.info("free energy has decreased after drifts computation from %f to %f", free_energyMP, free_energyLA)

        # Beta
        if estimateBeta:
            logger.info("M beta step ...")
            for m in xrange(0, M):
                Beta[m], _ = vt.beta_maximization(Beta[m].copy(), q_Z[m, :, :], neighbours_indexes, gamma)
            logger.info(Beta)

        if ni > 0 and free_energy_step:
            free_energyB = vt.Compute_FreeEnergy(y_tilde, m_A, Sigma_A, mu_Ma, sigma_Ma, H, Sigma_H, AuxH, R, R_inv, sigmaH, sigmaG, m_C, Sigma_C, mu_Mc, sigma_Mc, G, Sigma_G, AuxG, q_Z, neighbours_indexes, Beta, Gamma, gamma, gamma_h, gamma_g, sigma_eps, XX, W, J, D, M, N, K, use_hyperprior, Gamma_X, Gamma_WX)
            if free_energyB < free_energyLA:
                logger.info("free energy has decreased after Beta computation from %f to %f", \
                                free_energyLA, free_energyB)

        # Sigma noise
        if estimateNoise:
            logger.info("M sigma noise step ...")
            sigma_eps = vt.maximization_sigma_noise_asl(XX, m_A, Sigma_A, H, m_C, Sigma_C, G, Sigma_H, Sigma_G, W, y_tilde, Gamma, Gamma_X, Gamma_WX, N)

        if PLOT:
            for m in xrange(M):
                SUM_q_Z[m] += [q_Z[m, 1, :].sum()]
                mua1[m] += [mu_Ma[m, 1]]
                muc1[m] += [mu_Mc[m, 1]]


        free_energy = vt.Compute_FreeEnergy(y_tilde, m_A, Sigma_A, mu_Ma, sigma_Ma, H, Sigma_H, AuxH, R, R_inv, sigmaH, sigmaG, m_C, Sigma_C, mu_Mc, sigma_Mc, G, Sigma_G, AuxG, q_Z, neighbours_indexes, Beta, Gamma, gamma, gamma_h, gamma_g, sigma_eps, XX, W, J, D, M, N, K, use_hyperprior, Gamma_X, Gamma_WX, plot=True)
        if ni > 0 and free_energy_step:
            if free_energy < free_energyB:
                logger.info("free energy has decreased after Noise computation from %f to %f", free_energyB, free_energy)

        if ni > 0:
            if free_energy < FE[-1]:
                logger.info("WARNING! free energy has decreased in this iteration from %f to %f", FE[-1], free_energy)

        FE += [free_energy]

        if ni > 5:
            #Crit_FE = np.abs((FE[-1] - FE[-2]) / FE[-2])
            FE0 = np.array(FE)
            Crit_FE = np.abs((FE0[-5:] - FE0[-6:-1]) / FE0[-6:-1])
            print Crit_FE
            print (Crit_FE > Thresh * np.ones_like(Crit_FE)).any()
        else:
            Crit_FE = 100

        ni += 1
        cTime += [time.time() - t1]

        logger.info("Computing reconstruction error")
        StimulusInducedSignal = vt.computeFit_asl(H, m_A, G, m_C, W, XX)
        rerror = np.append(rerror, np.mean(((Y - StimulusInducedSignal) ** 2).sum(axis=0)) / np.mean((Y ** 2).sum(axis=0)))

    CompTime = time.time() - t1


    # Normalize if not done already
    if not constraint or not normg:
        logger.info("l2-norm of H and G to 1 if not constraint")
        Hnorm = np.linalg.norm(H)
        H /= Hnorm
        Sigma_H /= Hnorm**2
        sigmaH /= Hnorm**2
        m_A *= Hnorm
        Sigma_A *= Hnorm**2
        mu_Ma *= Hnorm
        sigma_Ma *= Hnorm**2
        Gnorm = np.linalg.norm(G)
        G /= Gnorm
        Sigma_G /= Gnorm**2
        sigmaG /= Gnorm**2
        m_C *= Gnorm
        Sigma_C *= Gnorm**2
        mu_Mc *= Gnorm
        sigma_Mc *= Gnorm**2

    if zc:
        H = np.concatenate(([0], H, [0]))
        G = np.concatenate(([0], G, [0]))

    ## Compute contrast maps and variance
    if computeContrast and len(contrasts) > 0:
        logger.info("Computing contrasts ... ")
        CONTRAST_A, CONTRASTVAR_A, \
        CONTRAST_C, CONTRASTVAR_C = vt.compute_contrasts(condition_names, contrasts, m_A, m_C, Sigma_A, Sigma_C, M, J)
    else:
        CONTRAST_A, CONTRASTVAR_A, CONTRAST_C, CONTRASTVAR_C = 0, 0, 0, 0


    ppm_a_brl, ppm_g_brl = vt.ppms_computation(m_A, np.diagonal(Sigma_A), mu_Ma, sigma_Ma, threshold_a="intersect")
    ppm_a_prl, ppm_g_prl = vt.ppms_computation(m_C, np.diagonal(Sigma_C), mu_Mc, sigma_Mc, threshold_a="intersect")

    ###########################################################################
    ##########################################    PLOTS and SNR computation

    if PLOT:
        logger.info("plotting...")
        print 'FE = ', FE
        vt.plot_convergence(ni, M, cA, cC, cH, cG, cAH, cCG, SUM_q_Z, mua1, muc1, FE)

    logger.info("Nb iterations to reach criterion: %d",  ni)
    logger.info("Computational time = %s min %s s",
                str(np.int(CompTime // 60)), str(np.int(CompTime % 60)))
    logger.info("Iteration time = %s min %s s",
                str(np.int((CompTime // ni) // 60)), str(np.int((CompTime / ni) % 60)))

    logger.info("perfusion baseline mean = %f", np.mean(AL[0, :]))
    logger.info("perfusion baseline var = %f", np.var(AL[0, :]))
    logger.info("drifts mean = %f", np.mean(AL[1:, :]))
    logger.info("drifts var = %f", np.var(AL[1:, :]))
    logger.info("noise mean = %f", np.mean(sigma_eps))
    logger.info("noise var = %f", np.var(sigma_eps))

    SNR10 = 20 * (np.log10(np.linalg.norm(Y) / \
                np.linalg.norm(Y - StimulusInducedSignal - WP.dot(AL))))
    logger.info("SNR = %d",  SNR10)

    return ni, m_A, H, m_C, G, q_Z, sigma_eps, \
           mu_Ma, sigma_Ma, mu_Mc, sigma_Mc, Beta, AL[1:, :], np.dot(P, AL[1:, :]), \
           AL[0, :], Sigma_A, Sigma_C, Sigma_H, Sigma_G, rerror, \
           CONTRAST_A, CONTRASTVAR_A, CONTRAST_C, CONTRASTVAR_C, \
           ppm_a_brl, ppm_g_brl, ppm_a_prl, ppm_g_prl, \
           cA[:], cH[2:], cC[2:], cG[2:], cZ[2:], cAH[2:], cCG[2:], \
           cTime, FE
<|MERGE_RESOLUTION|>--- conflicted
+++ resolved
@@ -55,7 +55,7 @@
     D, M = np.int(np.ceil(Thrf / dt)) + 1, len(Onsets)
     #D, M = np.int(np.ceil(Thrf / dt)), len(Onsets)
     N, J = Y.shape[0], Y.shape[1]
-    Crit_AH, Crit_CG, cTime, rerror, FE = 1, 1, [], [], []
+    Crit_AH, Crit_CG, cTime, rerror, FE, logL = 1, 1, [], [], [], []
     EP, EPlh, Ent = [],[],[]
     Crit_H, Crit_G, Crit_Z, Crit_A, Crit_C = 1, 1, 1, 1, 1
     cAH, cCG, AH1, CG1 = [], [], [], []
@@ -155,11 +155,6 @@
     normOh = False
     normg = False
 
-<<<<<<< HEAD
-    if prior=='hierarchical' or prior=='omega':
-        Omega = linear_rf_operator(len(H) + 6, phy_params, dt, calculating_brf=False)
-=======
->>>>>>> 775bf15f
     if prior=='omega':
         Omega0 = Omega.copy()
         OmegaH = np.dot(Omega,
@@ -231,6 +226,7 @@
 
 
         # Managing types of prior
+        logger.info("Prior being used: " + prior)
         priorH_cov_term = np.zeros_like(R_inv)
         priorG_cov_term = np.zeros_like(R_inv)
         matrix_covH = R_inv.copy()
@@ -426,7 +422,15 @@
         # Variance PRF: sigmaG
         if estimateSigmaG:
             logger.info("M sigma_G step ...")
-            sigmaG = vt.maximization_sigma_asl(D, Sigma_G, matrix_covG, AuxG, use_hyperprior, gamma_g)
+            print Sigma_H.shape
+            print Omega0[3:-3, 3:-3].shape
+            print Omega0.shape
+            print Omega.shape
+            print matrix_covG.shape
+            haux = np.dot(np.dot(np.dot(Sigma_H, Omega0[3:-3, 3:-3].T), 
+                np.linalg.inv(matrix_covG)), Omega0[3:-3, 3:-3])
+            sigmaG = vt.maximization_sigma_asl(D, Sigma_G, matrix_covG, AuxG, 
+                use_hyperprior, gamma_g, haux=haux)
             logger.info('sigmaG = ' + str(sigmaG))
 
         if ni > 0 and free_energy_step:
@@ -499,6 +503,9 @@
 
 
         free_energy = vt.Compute_FreeEnergy(y_tilde, m_A, Sigma_A, mu_Ma, sigma_Ma, H, Sigma_H, AuxH, R, R_inv, sigmaH, sigmaG, m_C, Sigma_C, mu_Mc, sigma_Mc, G, Sigma_G, AuxG, q_Z, neighbours_indexes, Beta, Gamma, gamma, gamma_h, gamma_g, sigma_eps, XX, W, J, D, M, N, K, use_hyperprior, Gamma_X, Gamma_WX, plot=True)
+        loglklh = vt.expectation_Ptilde_Likelihood(y_tilde, m_A, Sigma_A, H, Sigma_H, m_C,
+                                                      Sigma_C, G, Sigma_G, XX, W, sigma_eps,
+                                                      Gamma, J, D, M, N, Gamma_X, Gamma_WX)
         if ni > 0 and free_energy_step:
             if free_energy < free_energyB:
                 logger.info("free energy has decreased after Noise computation from %f to %f", free_energyB, free_energy)
@@ -508,6 +515,7 @@
                 logger.info("WARNING! free energy has decreased in this iteration from %f to %f", FE[-1], free_energy)
 
         FE += [free_energy]
+        logL += [loglklh]
 
         if ni > 5:
             #Crit_FE = np.abs((FE[-1] - FE[-2]) / FE[-2])
@@ -560,9 +568,10 @@
     else:
         CONTRAST_A, CONTRASTVAR_A, CONTRAST_C, CONTRASTVAR_C = 0, 0, 0, 0
 
-
-    ppm_a_brl, ppm_g_brl = vt.ppms_computation(m_A, np.diagonal(Sigma_A), mu_Ma, sigma_Ma, threshold_a="intersect")
-    ppm_a_prl, ppm_g_prl = vt.ppms_computation(m_C, np.diagonal(Sigma_C), mu_Mc, sigma_Mc, threshold_a="intersect")
+    #pl_mean = np.mean(WP[:,1:].dot(AL[1:,:]))
+    ppm_a_brl, ppm_g_brl, th_ppm_a = vt.ppms_computation(m_A, np.diagonal(Sigma_A), mu_Ma, sigma_Ma, threshold_a="intersect")
+    th_ppm_c = 0.05 * np.mean(AL[0, :])
+    ppm_a_prl, ppm_g_prl, _ = vt.ppms_computation(m_C, np.diagonal(Sigma_C), mu_Mc, sigma_Mc, threshold_a="bla", threshold_g=th_ppm_c)
 
     ###########################################################################
     ##########################################    PLOTS and SNR computation
@@ -578,16 +587,16 @@
     logger.info("Iteration time = %s min %s s",
                 str(np.int((CompTime // ni) // 60)), str(np.int((CompTime / ni) % 60)))
 
-    logger.info("perfusion baseline mean = %f", np.mean(AL[0, :]))
-    logger.info("perfusion baseline var = %f", np.var(AL[0, :]))
-    logger.info("drifts mean = %f", np.mean(AL[1:, :]))
-    logger.info("drifts var = %f", np.var(AL[1:, :]))
-    logger.info("noise mean = %f", np.mean(sigma_eps))
-    logger.info("noise var = %f", np.var(sigma_eps))
+    #logger.info("perfusion baseline mean = %f", np.mean(AL[0, :]))
+    #logger.info("perfusion baseline var = %f", np.var(AL[0, :]))
+    #logger.info("drifts mean = %f", np.mean(AL[1:, :]))
+    #logger.info("drifts var = %f", np.var(AL[1:, :]))
+    #logger.info("noise mean = %f", np.mean(sigma_eps))
+    #logger.info("noise var = %f", np.var(sigma_eps))
 
     SNR10 = 20 * (np.log10(np.linalg.norm(Y) / \
                 np.linalg.norm(Y - StimulusInducedSignal - WP.dot(AL))))
-    logger.info("SNR = %d",  SNR10)
+    logger.info("SNR = %f",  SNR10)
 
     return ni, m_A, H, m_C, G, q_Z, sigma_eps, \
            mu_Ma, sigma_Ma, mu_Mc, sigma_Mc, Beta, AL[1:, :], np.dot(P, AL[1:, :]), \
@@ -595,4 +604,4 @@
            CONTRAST_A, CONTRASTVAR_A, CONTRAST_C, CONTRASTVAR_C, \
            ppm_a_brl, ppm_g_brl, ppm_a_prl, ppm_g_prl, \
            cA[:], cH[2:], cC[2:], cG[2:], cZ[2:], cAH[2:], cCG[2:], \
-           cTime, FE
+           cTime, FE, logL, th_ppm_a, th_ppm_c
