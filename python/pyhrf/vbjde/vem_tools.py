--- conflicted
+++ resolved
@@ -257,6 +257,10 @@
     x = np.zeros((nbscans, lhrf), dtype=float)
     tmax = nbscans * tr  # total session duration
     lgt = (nbscans + 2) * osf  # nb of scans if tr=dt
+    print 'onsets = ', onsets
+    print 'durations = ', durations
+    print 'dt = ', dt
+    print 'tmax = ', tmax
     paradigm_bins = restarize_events(onsets, durations, dt, tmax)
     firstcol = np.concatenate(
         (paradigm_bins, np.zeros(lgt - len(paradigm_bins))))
@@ -482,14 +486,6 @@
     def norm1_constraint_equation(fct):
         """Norm2(fct) == 1"""
         return np.linalg.norm(fct, 2) - 1
-
-    #def first_element_constraint(fct):
-    #    """fct[0] == 0"""
-    #    return fct[0]
-
-    #def last_element_constraint(fct):
-    #    """fct[-1] == 0"""
-    #    return fct[-1]
 
     return fmin_slsqp(minimized_function, function,
                       eqcons=[norm1_constraint_equation],
@@ -1209,114 +1205,7 @@
 
     # we sum the term that corresponds to the prior
     Y_bar_tilde += prior_mean_term
-
-    # m_H = S_a^-1 y_bar_tilde
-    m_H = np.dot(np.linalg.inv(S_a), Y_bar_tilde)
-
-    return m_H, Sigma_H
-
-
-def expectation_H_ms_concat(Sigma_A, m_A, m_C, G, XX, W, Gamma, Gamma_X, X_Gamma_X, J, y_tilde,
-                  cov_noise, R_inv, sigmaH, prior_mean_term, prior_cov_term, S):
-    """
-    Expectation-H step:
-    p_H = argmax_h(E_pa,pc,pg[log p(h|y, a, c, g; theta)])
-        \propto exp(E_pa,pc,pg[log p(y|h, a, c, g; theta) + log p(h; sigmaH)])
-
-    Returns:
-    m_H, Sigma_H of probability distribution p_H of the current iteration
-    """
-
-    ## Precomputations
-    WXG = W.dot(XX.dot(G).T)
-    mAX = np.tensordot(m_A, XX, axes=(1, 0))                # shape (J, N, D)
-    #Gamma_X = np.tensordot(Gamma, XX, axes=(1, 1))
-    #X_Gamma_X = np.tensordot(XX.T, Gamma_X, axes=(1, 0))   # shape (D, M, M, D)
-    #cov_noise = np.maximum(sigma_eps, eps)[:, np.newaxis, np.newaxis]
-    mAX_Gamma = (np.tensordot(mAX, Gamma, axes=(1, 0)) / cov_noise) # shape (J, D, N)
-
-    ## Sigma_H computation
-    # first summand: part of the prior -> R^-1 / sigmaH + prior_cov_term
-    S_a = R_inv / sigmaH + prior_cov_term
-    # second summand: E_pa[Saj.T*Gamma*Saj]
-    # sum_{m, m'} Sigma_a(m,m') X_m.T Gamma_i X_m'
-    print Sigma_A.shape
-    for s in xrange(0, S):
-        S_a += (np.einsum('ijk,lijm->klm', Sigma_A, X_Gamma_X) / cov_noise).sum(0)
-    # third summand: E_pa[Saj.T*Gamma*Saj]
-    # (sum_m m_a X_m).T Gamma_i (sum_m m_a X_m)
-    for i in xrange(0, J):
-        for s in xrange(0, S):
-            i2 = (s-1)*J + i
-            S_a += mAX_Gamma[i2, :, :].dot(mAX[i2, :, :])  #option 1 faster 13.4
-    #S_a += np.einsum('ijk,ikl->ijl', mAX_Gamma, mAX).sum(0) # option 2 second 8.8
-    #S_a += np.einsum('ijk,ikl->jl', mAX_Gamma, mAX) # option 3 slower 7.5
-
-    # Sigma_H = S_a^-1
-    Sigma_H = np.linalg.inv(S_a)
-
-    ## m_H
-    # Y_bar_tilde computation: (sum_m m_a X_m).T Gamma_i y_tildeH
-    # y_tildeH = yj - sum_m m_C WXG - w alphaj - P lj
-    y_tildeH = y_tilde - WXG.dot(m_C.T)
-    #Y_bar_tilde = np.tensordot(mAX_Gamma, y_tildeH, axes=([0, 2], [1, 0])) # slower
-    Y_bar_tilde = np.einsum('ijk,ki->j', mAX_Gamma, y_tildeH)
-
-    # we sum the term that corresponds to the prior
-    Y_bar_tilde += prior_mean_term
-
-    # m_H = S_a^-1 y_bar_tilde
-    m_H = np.dot(np.linalg.inv(S_a), Y_bar_tilde)
-
-    return m_H, Sigma_H
-
-
-def expectation_H_ms(Sigma_A, m_A, m_C, G, XX, W, Gamma, Gamma_X, X_Gamma_X, J, y_tilde,
-                  cov_noise, R_inv, sigmaH, prior_mean_term, prior_cov_term, N, M, D, S):
-    """
-    Expectation-H step:
-    p_H = argmax_h(E_pa,pc,pg[log p(h|y, a, c, g; theta)])
-        \propto exp(E_pa,pc,pg[log p(y|h, a, c, g; theta) + log p(h; sigmaH)])
-
-    Returns:
-    m_H, Sigma_H of probability distribution p_H of the current iteration
-    """
-
-    ## Precomputations
-    mAX = np.zeros((S, J, N, D), dtype=np.float64)
-    WXG = np.zeros((S, N, M), dtype=np.float64)
-    mAX_Gamma = np.zeros((S, J, D, N), dtype=np.float64)
-    for s in xrange(0, S):
-        WXG[s, :, :] = W.dot(XX[s, :, :, :].dot(G).T)                                   # shape (N, M)
-        mAX[s, :, :, :] = np.tensordot(m_A[s, :, :], XX[s, :, :, :], axes=(1, 0))       # shape (J, N, D)
-        mAX_Gamma[s, :, :, :] = (np.tensordot(mAX[s, :, :, :], Gamma, axes=(1, 0)) / cov_noise[s, :, :, :]) # shape (J, D, N)
-
-    ## Sigma_H computation
-    # first summand: part of the prior -> R^-1 / sigmaH + prior_cov_term
-    S_a = R_inv / sigmaH + prior_cov_term
-    # second summand: sum_{m, m'} Sigma_a(m,m') X_m.T Gamma_i X_m'
-    for s in xrange(0, S):
-        S_a += (np.einsum('ijk,lijm->klm', Sigma_A[:, :, :, s], X_Gamma_X[:, :, s, :, :]) / cov_noise[s, :, :, :]).sum(0)
-    # third summand: (sum_m m_a X_m).T Gamma_i (sum_m m_a X_m)
-    for s in xrange(0, S):
-        for i in xrange(0, J):
-            S_a += mAX_Gamma[s, i, :, :].dot(mAX[s, i, :, :])  #option 1 faster 13.4
-
-    # Sigma_H = S_a^-1
-    Sigma_H = np.linalg.inv(S_a)
-
-    ## m_H
-    # Y_bar_tilde computation: (sum_m m_a X_m).T Gamma_i y_tildeH
-    # y_tildeH = yj - sum_m m_C WXG - w alphaj - P lj
-    y_tildeH = np.zeros_like(y_tilde)
-    Y_bar_tilde = np.zeros_like(prior_mean_term)
-    for s in xrange(0, S):
-        y_tildeH[s, :, :] = y_tilde[s, :, :] - WXG[s, :, :].dot(m_C[s, :, :].T)
-        Y_bar_tilde += np.einsum('ijk,ki->j', mAX_Gamma[s, :, :, :], y_tildeH[s, :, :])
-
-    # we sum the term that corresponds to the prior
-    Y_bar_tilde += prior_mean_term
-
+    
     # m_H = S_a^-1 y_bar_tilde
     m_H = np.dot(np.linalg.inv(S_a), Y_bar_tilde)
 
@@ -1636,12 +1525,8 @@
 
 
 def expectation_Q_ms(Sigma_A, m_A, Sigma_C, m_C, sigma_Ma, mu_Ma, sigma_Mc, \
-<<<<<<< HEAD
                   mu_Mc, Beta, labels_proba, p_Q, neighbours_indexes, graph, \
                   M, J, K, S, nans_init=False):
-=======
-                  mu_Mc, Beta, p_q_t, p_Q, neighbours_indexes, graph, M, J, K, S):
->>>>>>> 924f3f23
     # between ASL and BOLD just alpha and Gauss_mat change!!!
     alpha = np.zeros((J, M, K), dtype=np.float64)
     Gauss_mat = np.zeros_like(alpha)
@@ -1650,7 +1535,6 @@
         #Gauss_mat += np.log(vt.normpdf(m_A[s, :, :, np.newaxis], mu_Ma, np.sqrt(sigma_Ma)))
         Gauss_mat += sp.stats.norm.logpdf(m_A[s, :, :, np.newaxis], mu_Ma, np.sqrt(sigma_Ma))
 
-<<<<<<< HEAD
     if nans_init:
         labels_proba_nans = np.ones_like(labels_proba)/K
     else:
@@ -1660,17 +1544,10 @@
     # Potts field [by solving for the mean-field fixed point Equation]
     # TODO: decide if we take out the computation of p_q_t or Ztilde
     B_pqt = Beta[:, np.newaxis, np.newaxis] * labels_proba.copy()
-=======
-    # Update Ztilde ie the quantity which is involved in the a priori
-    # Potts field [by solving for the mean-field fixed point Equation]
-    # TODO: decide if we take out the computation of p_q_t or Ztilde
-    B_pqt = Beta[:, np.newaxis, np.newaxis] * p_q_t.copy()
->>>>>>> 924f3f23
     B_pqt = np.concatenate((B_pqt, np.zeros((M, K, 1), dtype=B_pqt.dtype)), axis=2)
     local_energy = B_pqt[:, :, neighbours_indexes].sum(axis=3).transpose(2, 0, 1)
     energy = (local_energy + alpha + Gauss_mat )
     #energy -= energy.max()
-<<<<<<< HEAD
     labels_proba = (np.exp(energy)).transpose(1, 2, 0)
     
     # Remove NaNs and Infs (# TODO: check for sequential mode)
@@ -1682,12 +1559,6 @@
         labels_proba[mask] = labels_proba_nans[mask]
 
     p_q_t = labels_proba / labels_proba.sum(axis=1)[:, np.newaxis, :]
-=======
-    Probas = (np.exp(energy)).transpose(1, 2, 0)
-    aux = Probas.sum(axis=1)[:, np.newaxis, :]
-    aux[np.where(aux==0)] = eps
-    p_q_t = Probas / aux
->>>>>>> 924f3f23
 
     return p_q_t, p_q_t
 
@@ -1756,6 +1627,12 @@
         sigma = (-(D) + np.sqrt((D) * (D) + 8 * gamma_h * alpha)) / (4 * gamma_h)
     else:
         sigma = alpha / (D)
+    if np.isnan(sigma) or sigma==0:
+        print 'WARNING!!!'
+        print 'gamma_h = ', gamma_h
+        print 'D = ', D
+        print 'alpha = ', alpha
+        print m_H
     return sigma
 
 
