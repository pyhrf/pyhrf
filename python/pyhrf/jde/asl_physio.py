import pyhrf
import numpy as np
from numpy.testing import assert_almost_equal
from samplerbase import GibbsSampler, GibbsSamplerVariable

from pyhrf import xmlio
from pyhrf.ndarray import xndarray, stack_cuboids

from pyhrf.jde.models import WN_BiG_Drift_BOLDSamplerInput, GSDefaultCallbackHandler

from pyhrf.boldsynth.hrf import genGaussianSmoothHRF, getCanoHRF
from pyhrf.boldsynth.scenarios import build_ctrl_tag_matrix
from pyhrf.jde.intensivecalc import asl_compute_y_tilde
from pyhrf.jde.intensivecalc import sample_potts

def b():
    raise Exception()

def compute_StS_StY(rls, v_b, mx, mxtx, ybar, rlrl, yaj, ajak_vb):
    """ yaj and ajak_vb are only used to store intermediate quantities, they're
    not inputs.
    """
    nb_col_X = mx.shape[2]
    nb_conditions = mxtx.shape[0]
    varDeltaS = np.zeros((nb_col_X,nb_col_X), dtype=float )
    varDeltaY = np.zeros((nb_col_X), dtype=float )

    for j in xrange(nb_conditions):
        np.divide(ybar, v_b, yaj)                       # yj / vb
        yaj *= rls[j,:]                                 # aj*yj / vb
        varDeltaY += np.dot(mx[j,:,:].T, yaj.sum(1))    # X^t*sumj(aj*yj)/vb = StY

        for k in xrange(nb_conditions):
            np.divide(rlrl[j,k,:], v_b, ajak_vb)        # sumj(aj*sumk(ak))/vb
            pyhrf.verbose(6, 'ajak/rb :')               
            pyhrf.verbose.printNdarray(6, ajak_vb)
            varDeltaS += ajak_vb.sum() * mxtx[j,k,:,:]  # X^tX*sumj(aj*sumk(ak))/vb = StS

    return (varDeltaS, varDeltaY)

    
def compute_StS_StY_deterministic(brls, prls, v_b, mx, mxtx, mwx, mxtwx, mwxtwx,
                                  ybar, rlrl_bold, rlrl_perf, brlprl, omega,
                                  yj, ajak_vb):
    """ yj, ajak_vb and cjck_vb are only used to store intermediate quantities, 
    they're not inputs.
    """
    nb_col_X = mx.shape[2]
    nb_conditions = mxtx.shape[0]
    varDeltaS = np.zeros((nb_col_X,nb_col_X), dtype=float )
    varDeltaY = np.zeros((nb_col_X), dtype=float )
    varDeltaY_bold = np.zeros((nb_col_X), dtype=float )
    varDeltaY_perf = np.zeros((nb_col_X), dtype=float )
    varDeltaS_bold = np.zeros((nb_col_X,nb_col_X), dtype=float )
    varDeltaS_perf = np.zeros((nb_col_X,nb_col_X), dtype=float )
    varDeltaS_bp = np.zeros((nb_col_X,nb_col_X), dtype=float )
    cjck_vb = ajak_vb
    ajck_vb = ajak_vb

    for j in xrange(nb_conditions):
        np.divide(ybar, v_b, yj)                            # yj / vb
        yaj = brls[j,:]*yj                                  # aj*yj / vb
        varDeltaY_bold +=  np.dot(mx[j,:,:].T, yaj.sum(1))  # X^t*sumj(aj*yj)/vb
        ycj = prls[j,:]*yj                                  # cj*yj / vb
        varDeltaY_perf += np.dot(mwx[j,:,:].T, ycj.sum(1))           # (WX)^t*sumj(cj*yj)/vb

        for k in xrange(nb_conditions):
            np.divide(rlrl_bold[j,k,:], v_b, ajak_vb)       # sumj(aj*sumk(ak))/vb
            varDeltaS_bold += ajak_vb.sum() * mxtx[j,k,:,:] # sumj(aj*sumk(ak))*X^tX/vb 
            
            np.divide(rlrl_perf[j,k,:], v_b, cjck_vb)       # sumj(cj*sumk(ck))/vb
            varDeltaS_perf += cjck_vb.sum()*mwxtwx[j,k,:,:] # sumj(cj*sumk(ck))*(WX)^t(WX)/vb 

            np.divide(brlprl[j,k,:], v_b, ajck_vb)          # sumj(aj*sumk(ck))/vb
            varDeltaS_bp += ajck_vb.sum() * mxtwx[j,k,:,:]  # sumj(aj*sumk(ck))*X^tWX/vb 

    varDeltaS_perf = np.dot(omega.transpose(), np.dot(varDeltaS_perf, omega))
    # Omega^t * sumj(cj*sumk(ck)) * (WX)^t(WX) * Omega / vb 
    varDeltaS_bp = np.dot(varDeltaS_bp, omega)
    # sumj(aj*sumk(ck)) * X^t WX * Omega / vb 
    
    varDeltaS = varDeltaS_bold + varDeltaS_perf + 2*varDeltaS_bp
    # StS = (sumj(aj*sumk(ak))*XtX + Omega^t*sumj(cj*sumk(ck))*(WX)^t(WX)*Omega
    #       + sumj(aj*sumk(ck))*X^t WX*Omega + (sumj(aj*sumk(ck))*X^t WX*Omega).T) / vb
    
    varDeltaY = varDeltaY_bold + np.dot(omega.T, varDeltaY_perf) 
    # StY = (X^t * sumj(aj*yj) + Omega^t * X^t * W^t * sumj(cj*yj)) / vb

    return (varDeltaS, varDeltaY)
   

def compute_bRpR(brl, prl, nbConditions, nbVoxels):
    # aa[m,n,:] == aa[n,m,:] -> nb ops can be /2
    rr = np.zeros((nbConditions, nbConditions, nbVoxels), dtype=float)
    for j in xrange(nbConditions):
        for k in xrange(nbConditions):
            np.multiply(brl[j,:], prl[k,:], rr[j,k,:])
    return rr


class ResponseSampler(GibbsSamplerVariable):
    """
    Generic parent class to perfusion response & BOLD response samplers
    """

    def __init__(self, name, response_level_name, variance_name, smooth_order=2,
                 zero_constraint=True, duration=25., normalise=1., val_ini=None,
                 do_sampling=True, use_true_value=False):

        self.response_level_name = response_level_name
        self.var_name = variance_name
        an = ['time']
        GibbsSamplerVariable.__init__(self, name, valIni=val_ini,
                                      sampleFlag=do_sampling,
                                      useTrueValue=use_true_value,
                                      axes_names=an,
                                      value_label='Delta signal')

        self.normalise = normalise
        self.zc = zero_constraint
        self.duration = duration
        self.varR = None
        self.derivOrder = smooth_order

    def linkToData(self, dataInput):
        self.dataInput = dataInput
        self.nbConditions = self.dataInput.nbConditions
        self.nbVoxels = self.dataInput.nbVoxels
        self.ny = self.dataInput.ny
        self.nbColX = self.dataInput.nbColX
        self.hrfLength = self.dataInput.hrfLength
        self.dt = self.dataInput.dt
        self.eventdt = self.dataInput.dt

        #print dataInput.simulData
        if dataInput.simulData is not None:
            assert isinstance(dataInput.simulData[0], dict)
            #1st voxel:
            self.trueValue = dataInput.simulData[0][self.name][:,0]

        self.yBj = np.zeros((self.ny,self.nbVoxels), dtype=float)
        self.BjBk_vb =  np.zeros((self.nbVoxels), dtype=float)

        self.ytilde = np.zeros((self.ny,self.nbVoxels), dtype=float)

        self.track_sampled_quantity(self.ytilde, self.name + '_ytilde',
                                    axes_names=['time', 'voxel'])

    def checkAndSetInitValue(self, variables):

        _,  self.varR = genGaussianSmoothHRF(self.zc,
                                             self.hrfLength,
                                             self.eventdt, 1.,
                                             order=self.derivOrder)
        hrfValIni = None
        if self.useTrueValue :
            if self.trueValue is not None:
                hrfValIni = self.trueValue[:]
            else:
                raise Exception('Needed a true value for hrf init but '\
                                    'None defined')

        if hrfValIni is None:
            pyhrf.verbose(6, 'self.duration=%d, self.eventdt=%1.2f' \
                              %(self.duration,self.eventdt))

            pyhrf.verbose(5,'genCanoHRF -> dur=%f, dt=%f' \
                              %(self.duration, self.eventdt))
            dt = self.eventdt
            hIni = getCanoHRF(self.hrfLength * dt, dt)[1][:self.hrfLength]

            hrfValIni = np.array(hIni)
            pyhrf.verbose(5,'genCanoHRF -> shape h: %s' \
                          %str(hrfValIni.shape))

        if self.zc :
            pyhrf.verbose(4,'hrf zero constraint On' )
            hrfValIni = hrfValIni[1:(self.hrfLength-1)]

        pyhrf.verbose(4,'hrfValIni:' + str(hrfValIni.shape))
        pyhrf.verbose.printNdarray(6, hrfValIni)
        pyhrf.verbose(4, 'self.hrfLength:' \
                          +str(self.hrfLength))

        normHRF = (sum(hrfValIni**2))**(0.5)
        hrfValIni /= normHRF

        self.currentValue = hrfValIni[:]

        if self.zc :
            self.axes_domains['time'] = np.arange(len(self.currentValue)+2) \
                                         * self.eventdt
        else:
            self.axes_domains['time'] = np.arange(len(self.currentValue)) \
                                         * self.eventdt


        pyhrf.verbose(4,'hrfValIni after ZC:' +\
                      str(self.currentValue.shape))
        pyhrf.verbose.printNdarray(6, self.currentValue )

        self.updateNorm()
        self.updateXResp()


    def calcXResp(self, resp, stackX=None):
        stackX = stackX or self.get_stackX()
        stackXResp = np.dot(stackX, resp)
        return np.reshape(stackXResp, (self.nbConditions,self.ny)).transpose()

    def updateXResp(self):
        self.varXResp = self.calcXResp(self.currentValue)

    def updateNorm(self):
        self.norm = sum(self.currentValue**2.0)**0.5

    def get_stackX():
        raise NotImplementedError()

    def get_mat_X(self):
        raise NotImplementedError()

    def get_rlrl(self):
        raise NotImplementedError()

    def get_mat_XtX(self):
        raise NotImplementedError()

    def get_ybar(self):
        raise NotImplementedError()

    def computeYTilde(self):
        raise NotImplementedError()

    def sampleNextInternal(self, variables):
        raise NotImplementedError

    def setFinalValue(self):

        fv = self.mean #/self.normalise
        if self.zc:
            # Append and prepend zeros
            self.finalValue = np.concatenate(([0], fv, [0]))
            self.error = np.concatenate(([0], self.error, [0]))
            if self.meanHistory is not None:
                nbIt = len(self.obsHistoryIts)

                self.meanHistory =  np.hstack((np.hstack((np.zeros((nbIt,1)),
                                                    self.meanHistory)),
                                            np.zeros((nbIt,1))))

            if self.smplHistory is not None:
                nbIt = len(self.smplHistoryIts)
                self.smplHistory = np.hstack((np.hstack((np.zeros((nbIt,1)),
                                                    self.smplHistory)),
                                           np.zeros((nbIt,1))))
        else:
            self.finalValue = fv

        # print '~~~~~~~~~~~~~~~~~~~~~~~'
        # print 'self.finalValue.shape:', self.finalValue.shape
        # print 'self.trueValue.shape:', self.trueValue.shape

        pyhrf.verbose(4, '%s finalValue :' %self.name)
        pyhrf.verbose.printNdarray(4, self.finalValue)


    def getOutputs(self):

        outputs = GibbsSamplerVariable.getOutputs(self)
        if self.trueValue is not None:
            err = ((self.finalValue - self.trueValue)**2).sum()**.5
            err = xndarray([err], axes_names=['err'])
            outputs[self.name + '_norm_error'] = err

        return outputs

class PhysioBOLDResponseSampler(ResponseSampler, xmlio.XmlInitable):

    def __init__(self, smooth_order=2, zero_constraint=True, duration=25.,
                 normalise=1., val_ini=None, do_sampling=True,
                 use_true_value=False):

        """
        """
        xmlio.XmlInitable.__init__(self)
        ResponseSampler.__init__(self, 'brf', 'brl', 'brf_var', smooth_order,
                                 zero_constraint, duration, normalise, val_ini,
                                 do_sampling, use_true_value)

    def get_stackX(self):
        return self.dataInput.stackX

    def get_mat_X(self):
        return self.dataInput.varX

    def get_mat_XtX(self):
        return self.dataInput.matXtX

    def get_mat_XtWX(self):
        return self.dataInput.XtWX
    
    def get_mat_WXtWX(self):
        return self.dataInput.WXtWX

    def get_mat_WX(self):
        return self.dataInput.WX
        
    def get_mat_W(self):
        return self.dataInput.W
        
    def samplingWarmUp(self, v):
        self.new_factor_mean = np.zeros_like(self.currentValue)
        self.track_sampled_quantity(self.new_factor_mean, self.name + '_new_factor_mean',
                                    axes_names=['time'])


    def computeYTilde(self):
        """ y - \sum cWXg - Pl - wa """

        sumcXg = self.get_variable('prl').sumBXResp
        drift_sampler = self.get_variable('drift_coeff')
        Pl = drift_sampler.Pl
        bl_sampler = self.get_variable('perf_baseline')
        wa = bl_sampler.wa
        y = self.dataInput.varMBY
        
        if ('deterministic' in self.get_variable('prf').prior_type) and not ('hack' in self.get_variable('prf').prior_type):
            ytilde = y - Pl - wa
        else:
            ytilde = y - sumcXg - Pl - wa

        if 0 and self.dataInput.simulData is not None: #hack
            sd = self.dataInput.simulData[0]
            osf = int(sd['tr'] / sd['dt'])
            brl_sampler = self.get_variable('brl')
            prl_sampler = self.get_variable('prl')
            prf_sampler = self.get_variable('prf')

            if not prl_sampler.sampleFlag and not prf_sampler.sampleFlag and\
                    prl_sampler.useTrueValue and prf_sampler.useTrueValue:
                perf = np.dot(self.dataInput.W, sd['perf_stim_induced'][0:-1:osf])
                assert_almost_equal(sumcXg, perf)

            if not drift_sampler.sampleFlag and drift_sampler.useTrueValue:
                assert_almost_equal(Pl, sd['drift'])

            if not bl_sampler.sampleFlag and bl_sampler.useTrueValue:
                assert_almost_equal(wa, np.dot(self.dataInput.W,
                                               sd['perf_baseline']))

            if not brl_sampler.sampleFlag and brl_sampler.useTrueValue and \
                    not drift_sampler.sampleFlag and drift_sampler.useTrueValue and\
                    not prf_sampler.sampleFlag and prf_sampler.useTrueValue and\
                    not prl_sampler.sampleFlag and prl_sampler.useTrueValue and\
                    not bl_sampler.sampleFlag and bl_sampler.useTrueValue:
                assert_almost_equal(ytilde, sd['bold_stim_induced'][0:-1:osf] +\
                                        sd['noise'])
        return ytilde

    def sampleNextInternal(self, variables):
        """
        Sample BRF

        changes to mean:
        changes to var:
        """
        rl_sampler = self.get_variable(self.response_level_name)
        rl = rl_sampler.currentValue
        rlrl = rl_sampler.rr

        noise_var = self.get_variable('noise_var').currentValue

        mx = self.get_mat_X()
        mxtx = self.get_mat_XtX()
        
        self.ytilde[:] = self.computeYTilde()

        v_resp = self.get_variable(self.var_name).currentValue
        
        omega = self.get_variable('prf').omega_value

        prf = self.get_variable('prf').currentValue
        
        sigma_g_inv = self.get_variable('prf').varR
        
        if 'deterministic_hack' in self.get_variable('prf').prior_type: # deterministic hack
            StS, StY = compute_StS_StY(rl, noise_var, mx, mxtx, self.ytilde, 
                                        rlrl, self.yBj, self.BjBk_vb)
            v_prf = 1.
            self.new_factor_mean[:] = 0.
            new_factor_var = 0.
            #self.new_factor_mean[:] = np.dot(np.dot(omega.transpose(),sigma_g_inv),prf)\
            #                        /v_prf
            #new_factor_var = np.dot(np.dot(omega.transpose(), sigma_g_inv),omega)\
            #                /v_prf  
        elif 'deterministic' in self.get_variable('prf').prior_type:    # deterministic real
            #v_prf = 1.
            v_prf = self.get_variable('prf_var').currentValue
            mwx = self.get_mat_WX()
            mxtwx = self.get_mat_XtWX()
            mwxtwx = self.get_mat_WXtWX()
            W = self.get_mat_W()
            BjBk_vb_perf = self.get_variable('prf').BjBk_vb
            rlrl_perf = self.get_variable('prl').rr
            prl = self.get_variable('prl').currentValue
            brlprl = compute_bRpR(rl, prl, self.nbConditions, self.nbVoxels)
            StS, StY = compute_StS_StY_deterministic(rl, prl, noise_var, 
                                    mx, mxtx, mwx, mxtwx, mwxtwx,
                                    self.ytilde, rlrl, rlrl_perf, brlprl, 
                                    omega, self.yBj, self.BjBk_vb)
            self.new_factor_mean[:] = 0.
            new_factor_var = 0.
        else:           # stochastic
            v_prf =  self.get_variable('prf_var').currentValue
            StS, StY = compute_StS_StY(rl, noise_var, mx, mxtx, self.ytilde, 
                                    rlrl, self.yBj, self.BjBk_vb)
            self.new_factor_mean[:] = np.dot(np.dot(omega.transpose(),sigma_g_inv),prf)\
                                    /v_prf
            new_factor_var = np.dot(np.dot(omega.transpose(), sigma_g_inv),omega)\
                            /v_prf        

        varInvSigma = StS + self.nbVoxels * self.varR / v_resp + new_factor_var
        #varInvSigma = StS + self.varR / v_resp + new_factor_var
        mean_h = np.linalg.solve(varInvSigma,StY + self.new_factor_mean)
        resp = np.random.multivariate_normal(mean_h,np.linalg.inv(varInvSigma))
        
        if self.normalise:
            norm = (resp**2).sum()**.5
            resp /= norm
            #rl_sampler.currentValue *= norm
        self.currentValue = resp

        self.updateXResp()
        self.updateNorm()

        rl_sampler.computeVarYTildeOpt()


class PhysioPerfResponseSampler(ResponseSampler, xmlio.XmlInitable):

    def __init__(self, smooth_order=2, zero_constraint=True, duration=25.,
                 normalise=1., val_ini=None, do_sampling=True,
                 use_true_value=False, diff_res=True,
                 prior_type='physio_stochastic_regularized'):
        """
        *diff_res*: if True then residuals (ytilde values) are differenced
        so that sampling is the same as for BRF.
        It avoids bad tail estimation, because of bad condionning of WtXtXW ?

        *prior_type*:
            - 'physio_stochastic_regularized'
            - 'physio_stochastic_not_regularized'
            - 'physio_deterministic'
            - 'basic_regularized'

        """
        available_priors = ['physio_stochastic_regularized',
                              'physio_stochastic_not_regularized',
                              'physio_deterministic',
                              'physio_deterministic_hack',
                              'basic_regularized']
        if prior_type not in available_priors:
            raise Exception('Wrong prior type %s. Available choices: %s'\
                            %(prior_type, available_priors))
        xmlio.XmlInitable.__init__(self)
        self.diff_res = diff_res
        ResponseSampler.__init__(self, 'prf', 'prl', 'prf_var', smooth_order,
                                 zero_constraint, duration, normalise, val_ini,
                                 do_sampling, use_true_value)
        self.prior_type = prior_type

    def get_stackX(self):
        return self.dataInput.stackWX

    def get_mat_X(self):
        if not self.diff_res:
            return self.dataInput.WX
        else:
            return self.dataInput.varX

    def get_mat_XtX(self):
        if not self.diff_res:
            return self.dataInput.WXtWX
        else:
            return self.dataInput.matXtX

    def samplingWarmUp(self, variables):

        from pyhrf.sandbox.physio import PHY_PARAMS_FRISTON00 as phy_params
        from pyhrf.sandbox.physio import linear_rf_operator

        hrf_length = self.currentValue.shape[0]

        self.omega_operator =  linear_rf_operator(hrf_length, phy_params, self.dt,
                                    calculating_brf=False)

        if 'physio' in self.prior_type:
            self.omega_value = self.omega_operator
        else: # basic
            self.omega_value = np.zeros_like(self.omega_operator)

        if 'not_regularized' in self.prior_type:
            self.varR = np.eye(self.varR.shape[0])

    def computeYTilde(self):
        """ y - \sum aXh - Pl - wa """

        brf_sampler = self.get_variable('brf')
        brl_sampler = self.get_variable('brl')
        sumaXh = brl_sampler.sumBXResp

        drift_sampler = self.get_variable('drift_coeff')
        Pl = drift_sampler.Pl
        perf_baseline_sampler = self.get_variable('perf_baseline')
        wa = perf_baseline_sampler.wa
        y = self.dataInput.varMBY

        res = y - sumaXh - Pl - wa

        if 0 and self.dataInput.simulData is not None: #hack
            sd = self.dataInput.simulData[0]
            osf = int(sd['tr'] / sd['dt'])
            if not brl_sampler.sampleFlag and not brf_sampler.sampleFlag and\
              brl_sampler.useTrueValue and brf_sampler.useTrueValue:
                assert_almost_equal(sumaXh, sd['bold_stim_induced'][0:-1:osf])

            if not drift_sampler.sampleFlag and drift_sampler.useTrueValue:
                assert_almost_equal(Pl, sd['drift'])
            if not perf_baseline_sampler.sampleFlag and \
              perf_baseline_sampler.useTrueValue:
                assert_almost_equal(wa, np.dot(self.dataInput.W,
                                               sd['perf_baseline']))


            if not brl_sampler.sampleFlag and not brf_sampler.sampleFlag and\
              brl_sampler.useTrueValue and brf_sampler.useTrueValue and \
              not drift_sampler.sampleFlag and drift_sampler.useTrueValue and\
              not perf_baseline_sampler.sampleFlag and \
              perf_baseline_sampler.useTrueValue:

                perf = np.dot(self.dataInput.W, sd['perf_stim_induced'][0:-1:osf])
                assert_almost_equal(res, perf + sd['noise'])



        if not self.diff_res:
            return res
        else:
            #return np.dot(self.dataInput.W, res)
            return self.dataInput.w[:, np.newaxis] * res #much faster


    def sampleNextInternal(self, variables):
        """
        Sample PRF with physio prior

        changes to mean: add a factor of Omega h Sigma_g^-1 v_g^-1
        """

        rl_sampler = self.get_variable(self.response_level_name)
        rl = rl_sampler.currentValue
        rlrl = rl_sampler.rr
        smpl_brf = self.get_variable('brf')
        omega = self.omega_value
        brf = smpl_brf.currentValue

        if 'deterministic' in self.prior_type:
            resp = np.dot(omega, brf)
        else: #stochastic
            noise_var = self.get_variable('noise_var').currentValue

            mx = self.get_mat_X()
            mxtx = self.get_mat_XtX()

            self.ytilde[:] = self.computeYTilde()

            StS, StY = compute_StS_StY(rl, noise_var, mx, mxtx, self.ytilde, rlrl,
                                       self.yBj, self.BjBk_vb)

            v_resp = self.get_variable(self.var_name).currentValue

            sigma_g_inv = self.varR


            new_factor = np.dot(sigma_g_inv, np.dot(omega,brf))/v_resp

            varInvSigma = StS + self.nbVoxels * self.varR / v_resp
            mean_h = np.linalg.solve(varInvSigma, StY+new_factor)
            resp = np.random.multivariate_normal(mean_h,
                                                 np.linalg.inv(varInvSigma))

        if self.normalise:
            norm = (resp**2).sum()**.5
            resp /= norm
            #rl_sampler.currentValue *= norm
        self.currentValue = resp

        self.updateXResp()
        self.updateNorm()

        rl_sampler.computeVarYTildeOpt()



class ResponseVarianceSampler(GibbsSamplerVariable):

    def __init__(self, name, response_name, val_ini=None, do_sampling=True,
                 use_true_value=False):
        self.response_name = response_name
        GibbsSamplerVariable.__init__(self, name, valIni=val_ini,
                                      sampleFlag=do_sampling,
                                      useTrueValue=use_true_value,
                                      value_label='Var ' + self.response_name)

    def linkToData(self, dataInput):
        self.dataInput = dataInput
        self.nbVoxels = self.dataInput.nbVoxels
        if dataInput.simulData is not None:
            assert isinstance(dataInput.simulData[0], dict)
            if dataInput.simulData[0].has_key(self.name):
                self.trueValue = np.array([dataInput.simulData[0][self.name]])

    def checkAndSetInitValue(self, v):
        if self.useTrueValue:
            if self.trueValue is None:
                raise Exception('Needed a true value for %s init but '\
                                    'None defined' %ResponseVarianceSampler)
            else:
                self.currentValue = self.trueValue.astype(np.float64)

    def sampleNextInternal(self, v):
        """
        Sample variance of BRF or PRF

        TODO: change code below --> no changes necessary so far
        """
        resp_sampler = self.get_variable(self.response_name)
        R = resp_sampler.varR
        resp = resp_sampler.currentValue

<<<<<<< HEAD
        alpha = (len(resp) * self.nbVoxels - 1)/2.
=======
        alpha = (len(resp) * self.nbVoxels - 1)/2.  
        #alpha = (len(resp) - 1)/2.  
>>>>>>> eda79e11
        #HACK! self.nbVoxels = size(parcel)  --> remove maybe?
        
        beta = np.dot(np.dot(resp.T, R), resp)/2.

        self.currentValue[0] = 1/np.random.gamma(alpha, 1/beta)


class PhysioBOLDResponseVarianceSampler(ResponseVarianceSampler, xmlio.XmlInitable):

    def __init__(self, val_ini=np.array([0.001]), do_sampling=True,
                 use_true_value=False):
        xmlio.XmlInitable.__init__(self)

        ResponseVarianceSampler.__init__(self, 'brf_var', 'brf',
                                         val_ini, do_sampling, use_true_value)


class PhysioPerfResponseVarianceSampler(ResponseVarianceSampler, xmlio.XmlInitable):

    def __init__(self, val_ini=np.array([0.001]), do_sampling=True,
                 use_true_value=False):
        xmlio.XmlInitable.__init__(self)
        ResponseVarianceSampler.__init__(self, 'prf_var', 'prf',
                                         val_ini, do_sampling, use_true_value)


class PhysioJointResponseVarianceSampler(GibbsSamplerVariable):

    def __init__(self, name, response_name, val_ini=None, do_sampling=True,
                 use_true_value=False):
        GibbsSamplerVariable.__init__(self, 'prfbrf_var', valIni=val_ini,
                                      sampleFlag=do_sampling,
                                      useTrueValue=use_true_value,
                                      value_label='Joint PRF BRF Var')

    def linkToData(self, dataInput):
        self.dataInput = dataInput
        self.nbVoxels = self.dataInput.nbVoxels
        if dataInput.simulData is not None:
            assert isinstance(dataInput.simulData[0], dict)
            if dataInput.simulData[0].has_key(self.name):
                self.trueValue = np.array([dataInput.simulData[0][self.name]])

    def checkAndSetInitValue(self, v):
        if self.useTrueValue:
            if self.trueValue is None:
                raise Exception('Needed a true value for %s init but '\
                                    'None defined' %ResponseVarianceSampler)
            else:
                self.currentValue = self.trueValue.astype(np.float64)

    def sampleNextInternal(self, v):
        """
        Sample joint variance of BRF and PRF
        """
        Rh = self.get_variable('brf').varR
        Rg = self.get_variable('prf').varR
        resp_h = self.get_variable('brf').currentValue
        resp_g = self.get_variable('prf').currentValue
        omega = self.get_variable('prf').omega_value
        
        alpha = (len(resp_h) * self.nbVoxels - 1)/2.  
        #HACK! self.nbVoxels = size(parcel)  --> remove maybe?
        
        beta = (np.dot(np.dot(resp_h.T, Rh), resp_h) \
                + np.dot(np.dot(resp_g.T, Rg), resp_g) \
                - np.dot(np.dot(np.dot(resp_g.T, Rg), omega),resp_g) \
                - np.dot(np.dot(np.dot(resp_g.T, Rg), omega),resp_g).T \
                + np.dot(np.dot(np.dot(np.dot(resp_h.T, omega), resp_g), omega), resp_h))/2.

        self.currentValue[0] = 1/np.random.gamma(alpha, 1/beta)                                         
                                      
                                         
class NoiseVarianceSampler(GibbsSamplerVariable, xmlio.XmlInitable):

    def __init__(self, val_ini=None, do_sampling=True,
                 use_true_value=False):

        xmlio.XmlInitable.__init__(self)
        GibbsSamplerVariable.__init__(self, 'noise_var', valIni=val_ini,
                                      sampleFlag=do_sampling,
                                      useTrueValue=use_true_value,
                                      axes_names=['voxel'],
                                      value_label='PM Noise Var')

    def linkToData(self, dataInput):
        self.dataInput = dataInput
        self.nbVoxels = self.dataInput.nbVoxels
        self.ny = self.dataInput.ny

        # Do some allocations :

        if self.dataInput.simulData is not None:
            assert isinstance(self.dataInput.simulData[0], dict)
            sd = dataInput.simulData[0]
            if sd.has_key('noise'):
                # self.trueValue = np.array([sd['v_gnoise']])
                # pyhrf.verbose(3, 'True noise variance = %1.3f' \
                #               %self.trueValue)

                self.trueValue = sd['noise'].var(0)

        if self.trueValue is not None and self.trueValue.size==1:
            self.trueValue = self.trueValue * np.ones(self.nbVoxels)


    def checkAndSetInitValue(self, variables):

        if self.useTrueValue:
            if self.trueValue is not None:
                pyhrf.verbose(3, 'Use true noise variance value ...')
                self.currentValue = self.trueValue[:]
            else:
                raise Exception('True noise variance have to be used but '\
                                'none defined.')

        if self.currentValue is None :
            self.currentValue = 0.1 * self.dataInput.varData

    def compute_y_tilde(self):
        pyhrf.verbose(4, 'NoiseVarianceSampler.compute_y_tilde ...')

        sumaXh = self.get_variable('brl').sumBXResp
        sumcXg = self.get_variable('prl').sumBXResp
        Pl = self.get_variable('drift_coeff').Pl
        wa = self.get_variable('perf_baseline').wa

        y = self.dataInput.varMBY

        return y - sumaXh - sumcXg - Pl - wa

    def sampleNextInternal(self, variables):
        y_tilde = self.compute_y_tilde()

        alpha = (self.ny - 1.)/2.
        beta = (y_tilde * y_tilde).sum(0)/2.

        gammaSamples = np.random.gamma(alpha, 1./beta)
        self.currentValue = 1.0/gammaSamples


class DriftVarianceSampler(GibbsSamplerVariable, xmlio.XmlInitable):

    def __init__(self, val_ini=np.array([1.0]), do_sampling=True,
                 use_true_value=False):
        xmlio.XmlInitable.__init__(self)
        GibbsSamplerVariable.__init__(self,'drift_var', valIni=val_ini,
                                      useTrueValue=use_true_value,
                                      sampleFlag=do_sampling)

    def linkToData(self, dataInput):
        self.dataInput = dataInput
        self.nbVoxels = self.dataInput.nbVoxels

        if dataInput.simulData is not None:
            if isinstance(dataInput.simulData, list): #multisession
                self.trueValue = np.array([dataInput.simulData[0]['drift_var']])
            elif isinstance(dataInput.simulData, dict): #one session (old case)
                self.trueValue = np.array([dataInput.simulData['drift_var']])

    def checkAndSetInitValue(self, variables):

        if self.useTrueValue:
            if self.trueValue is None:
                raise Exception('Needed a true value for %s init but '\
                                    'None defined' %self.name)
            else:
                self.currentValue = self.trueValue.astype(np.float64)


    def sampleNextInternal(self, variables):

        smpldrift = self.get_variable('drift_coeff')
#        print 'shape dimDrift...', smpldrift.dimDrift
#        print 'norm Drift', smpldrift.norm
        alpha = .5 * (smpldrift.dimDrift * self.nbVoxels - 1)
        beta = 2.0 / smpldrift.norm
        pyhrf.verbose(4, 'eta ~ Ga(%1.3f,%1.3f)'%(alpha,beta))
        self.currentValue[0] = 1.0/np.random.gamma(alpha,beta)

        if 0:
            beta = 1/beta
            if self.trueValue is not None:
                pyhrf.verbose(4, 'true var drift : %f' %self.trueValue)
            pyhrf.verbose(4, 'm_theo=%f, v_theo=%f' \
                          %(beta/(alpha-1), beta**2/((alpha-1)**2 * (alpha-2))))
            samples = 1.0/np.random.gamma(alpha,1/beta,1000)
            pyhrf.verbose(4, 'm_empir=%f, v_empir=%f' \
                          %(samples.mean(), samples.var()))

            pyhrf.verbose(4, 'current sample: %f' %self.currentValue[0])


class DriftCoeffSampler(GibbsSamplerVariable, xmlio.XmlInitable):

    def __init__(self, val_ini=None, do_sampling=True,
                 use_true_value=False):
        xmlio.XmlInitable.__init__(self)
        GibbsSamplerVariable.__init__(self,'drift_coeff', valIni=val_ini,
                                      useTrueValue=use_true_value,
                                      axes_names=['lfd_order','voxel'],
                                      sampleFlag=do_sampling)

    def linkToData(self, dataInput):
        self.dataInput = dataInput
        self.nbVoxels = self.dataInput.nbVoxels
        self.ny = self.dataInput.ny
        self.P = self.dataInput.lfdMat[0]
        self.dimDrift = self.P.shape[1]

        self.y_bar = np.zeros((self.ny, self.nbVoxels), dtype=np.float64)
        self.ones_Q_J = np.ones((self.dimDrift, self.nbVoxels))

        if dataInput.simulData is not None:
            if isinstance(dataInput.simulData, list):   # multisession
                self.trueValue = dataInput.simulData[0]['drift_coeffs']
            elif isinstance(dataInput.simulData, dict): # one session (old case)
                self.trueValue = dataInput.simulData['drift_coeffs']

    def checkAndSetInitValue(self, variables):

        if self.useTrueValue:
            if self.trueValue is None:
                raise Exception('Needed a true value for %s init but '\
                                    'None defined' %self.name)
            else:
                self.currentValue = self.trueValue.astype(np.float64)

        if self.currentValue is None:

            #self.currentValue = np.random.randn(self.dimDrift,
            #                                    self.nbVoxels).astype(np.float64)
            self.currentValue = np.dot(self.P.T, self.dataInput.varMBY)
            # Projection of data y on P.T

        self.Pl = np.dot(self.P, self.currentValue)
        self.updateNorm()

    def samplingWarmUp(self, v):
        self.ytilde = np.zeros((self.ny,self.nbVoxels), dtype=float)
        self.track_sampled_quantity(self.ytilde, self.name + '_ytilde',
                                    axes_names=['time', 'voxel'])


    def compute_y_tilde(self):

        sumaXh = self.get_variable('brl').sumBXResp
        sumcXg = self.get_variable('prl').sumBXResp
        wa = self.get_variable('perf_baseline').wa

        y = self.dataInput.varMBY

        return y - sumaXh - sumcXg - wa


    def sampleNextInternal(self, variables):

        self.ytilde[:] = self.compute_y_tilde()

        v_l = self.get_variable('drift_var').currentValue
        v_b = self.get_variable('noise_var').currentValue

        pyhrf.verbose(5, 'Noise vars :' )
        pyhrf.verbose.printNdarray(5, v_b)

        #PtP = np.dot(self.P.transpose(),self.P)
        #I_F = np.eye((self.P.shape[1]))
        #assert_almost_equal( PtP, I_F)

        rnd = np.random.randn(self.dimDrift, self.nbVoxels)
        pty = np.dot(self.P.T, self.ytilde)
        
        # for i in xrange(self.nbVoxels):

        #     v_lj = v_b[i] * v_l / (v_b[i] + v_l)
        #     #S_lj = v_b[i] * v_l / (v_b[i] + v_l) * I_F
        #     #S_lj2 = v_b[i] * v_l * np.linalg.inv(v_b[i] * I_F + v_l * PtP)
        #     mu_lj =  v_lj * pty[:,i] / v_b[i]
        #     #mu_lj1 = np.dot(S_lj, np.dot(self.P.transpose(), self.ytilde[:,i])) / v_b[i]
        #     #mu_lj2 = np.dot(S_lj2, np.dot(self.P.transpose(), self.ytilde[:,i])) / v_b[i]

        #     if pyhrf.verbose >= 5:
        #         pyhrf.verbose(5, 'ivox=%d, v_lj=%f, std_lj=%f' \
        #                       %(i,v_lj,v_lj**.5))
        #         pyhrf.verbose(5, 'mu_lj:')
        #         pyhrf.verbose.printNdarray(5, mu_lj)

        #     self.currentValue[:,i] = (rnd[:,i] * v_lj**.5) + mu_lj
        #     #print 'res1 = ',(np.random.randn(self.dimDrift) * v_lj**.5) + mu_lj
        #     #print 'res2 = ',np.random.multivariate_normal(mu_lj1, S_lj)
        #     #print 'res3 = ',np.random.multivariate_normal(mu_lj2, S_lj2)
        #     #self.currentValue[:,i] = np.random.multivariate_normal(mu_lj1, S_lj)

        #     pyhrf.verbose(5, 'v_l : %f' %v_l)

        v_lj = v_b * v_l / (v_b + v_l)
        mu_lj =  v_lj * pty / v_b
        self.currentValue[:] = (rnd * v_lj**.5) + mu_lj

        pyhrf.verbose(5, 'drift params :')
        pyhrf.verbose.printNdarray(5, self.currentValue)

        if 0: # some tests
            inv_vars_l = (1/v_b + 1/v_l) * self.ones_Q_J
            mu_l = 1/inv_vars_l * np.dot(self.P.transpose(), self.ytilde)

            pyhrf.verbose(5, 'vars_l :')
            pyhrf.verbose.printNdarray(5, 1/inv_vars_l)

            pyhrf.verbose(5, 'mu_l :')
            pyhrf.verbose.printNdarray(5, mu_l)

            cur_val = np.random.normal(mu_l, 1/inv_vars_l)

            pyhrf.verbose(5, 'drift params (alt) :')
            pyhrf.verbose.printNdarray(5, cur_val)

            #assert np.allclose(cur_val, self.currentValue)

        self.updateNorm()
        self.Pl = np.dot(self.P, self.currentValue)

    def updateNorm(self):

        self.norm = (self.currentValue * self.currentValue).sum()

        if self.trueValue is not None and pyhrf.verbose.verbosity >= 4:
            pyhrf.verbose(4, 'cur drift norm: %f' %self.norm)
            pyhrf.verbose(4, 'true drift norm:' %(self.trueValue * \
                                                  self.trueValue).sum())

    def getOutputs(self):
        outputs = GibbsSamplerVariable.getOutputs(self)
        drift_signal = np.dot(self.P, self.finalValue)

        an = ['time','voxel']
        a = xndarray(drift_signal, axes_names=an, value_label='Delta ASL')
        if self.trueValue is not None:
            ta = xndarray(np.dot(self.P, self.trueValue),
                          axes_names=an, value_label='Delta ASL')
            a = stack_cuboids([a, ta], 'type', ['estim', 'true'])

        outputs['drift_signal_pm'] = a
        return outputs



class ResponseLevelSampler(GibbsSamplerVariable):


    def __init__(self, name, response_name, mixture_name,
                 val_ini=None, do_sampling=True,
                 use_true_value=False):

        self.response_name = response_name
        self.mixture_name = mixture_name
        an = ['condition', 'voxel']
        GibbsSamplerVariable.__init__(self, name, valIni=val_ini,
                                      sampleFlag=do_sampling,
                                      useTrueValue=use_true_value,
                                      axes_names=an,
                                      value_label='amplitude')

    def linkToData(self, dataInput):
        self.dataInput = dataInput
        self.nbConditions = self.dataInput.nbConditions
        self.nbVoxels = self.dataInput.nbVoxels
        self.ny = self.dataInput.ny
        if dataInput.simulData is not None:
            assert isinstance(dataInput.simulData[0], dict)
            self.trueValue = dataInput.simulData[0].get(self.name + 's', None)

        # Precalculations and allocations :
        self.varYtilde = np.zeros((self.ny, self.nbVoxels), dtype=np.float64)
        self.BXResp = np.empty((self.nbVoxels, self.ny,
                                self.nbConditions), dtype=float)
        self.sumBXResp = np.zeros((self.ny, self.nbVoxels), dtype=float)

        self.rr = np.zeros((self.nbConditions, self.nbConditions, self.nbVoxels),
                           dtype=float)


    def checkAndSetInitValue(self, variables):

        if self.useTrueValue:
            if self.trueValue is None:
                raise Exception('Needed a true value for %s init but '\
                                    'None defined' %self.name)
            else:
                self.currentValue = self.trueValue.astype(np.float64)

        if self.currentValue is None :
            #rnd = np.random.rand(self.nbConditions, self.nbVoxels)
            #self.currentValue = (rnd.astype(np.float64) - .5 ) * 10
            self.currentValue = np.zeros((self.nbConditions,
                                          self.nbVoxels), dtype=np.float64)
            yptp = self.dataInput.varMBY.ptp(0)
            for j in xrange(self.nbConditions):
                self.currentValue[j,:] = yptp * .1

    def samplingWarmUp(self, variables):
        """
        """

        self.response_sampler = self.get_variable(self.response_name)
        self.mixture_sampler = self.get_variable(self.mixture_name)


        self.meanApost = np.zeros((self.nbConditions, self.nbVoxels), dtype=float)
        self.varApost = np.zeros((self.nbConditions, self.nbVoxels), dtype=float)

        self.labeled_vars = np.zeros((self.nbConditions, self.nbVoxels))
        self.labeled_means = np.zeros((self.nbConditions, self.nbVoxels))

        self.iteration = 0

        self.computeRR()



    def sampleNextInternal(self, variables):

        labels = self.get_variable('label').currentValue
        v_b = self.get_variable('noise_var').currentValue

        Xresp = self.response_sampler.varXResp

        gTg = np.diag(np.dot(Xresp.transpose(),Xresp))

        mixt_vars = self.mixture_sampler.get_current_vars()
        mixt_means = self.mixture_sampler.get_current_means()

        ytilde = self.computeVarYTildeOpt()

        for iclass in xrange(len(mixt_vars)):
            v = mixt_vars[iclass]
            m = mixt_means[iclass]
            for j in xrange(self.nbConditions):
                class_mask = np.where(labels[j]==iclass)
                self.labeled_vars[j,class_mask[0]] = v[j]
                self.labeled_means[j,class_mask[0]] = m[j]

        for j in xrange(self.nbConditions):
            Xresp_m = Xresp[:,j]
            ytilde_m = ytilde + (self.currentValue[np.newaxis,j,:] * \
                                 Xresp_m[:,np.newaxis])
            v_q_j = self.labeled_vars[j]
            m_q_j = self.labeled_means[j]
            self.varApost[j,:] = (v_b * v_q_j) / (gTg[j] * v_q_j + v_b)
            self.meanApost[j,:] = self.varApost[j,:] * \
                (np.dot(Xresp_m.T, ytilde_m)/v_b + m_q_j / v_q_j )

            rnd = np.random.randn(self.nbVoxels)
            self.currentValue[j,:] = rnd * self.varApost[j,:]**.5 + \
              self.meanApost[j,:]
            ytilde = self.computeVarYTildeOpt()

            #b()

        self.computeRR()

    def computeVarYTildeOpt(self):
        raise NotImplementedError()

    def computeRR(self):
        # aa[m,n,:] == aa[n,m,:] -> nb ops can be /2
        for j in xrange(self.nbConditions):
            for k in xrange(self.nbConditions):
                np.multiply(self.currentValue[j,:], self.currentValue[k,:],
                         self.rr[j,k,:])

class BOLDResponseLevelSampler(ResponseLevelSampler, xmlio.XmlInitable):

    def __init__(self, val_ini=None, do_sampling=True,
                 use_true_value=False):
        xmlio.XmlInitable.__init__(self)
        ResponseLevelSampler.__init__(self, 'brl', 'brf', 'bold_mixt_params',
                                      val_ini, do_sampling, use_true_value)


    def samplingWarmUp(self, v):
        ResponseLevelSampler.samplingWarmUp(self, v)
        # BOLD response sampler is in charge of initialising ytilde of prls:
        # -> update_perf=True
        self.computeVarYTildeOpt(update_perf=True)


    def computeVarYTildeOpt(self, update_perf=False):
        """
        if update_perf is True then also update sumcXg and prl.ytilde
        update_perf should only be used at init of variable values.
        """

        pyhrf.verbose(4, ' BOLDResp.computeVarYTildeOpt(update_perf=%s) ...' \
                      %str(update_perf))

        brf_sampler = self.get_variable('brf')
        Xh = brf_sampler.varXResp
        sumaXh = self.sumBXResp

        prl_sampler = self.get_variable('prl')
        prls = prl_sampler.currentValue
        sumcXg = prl_sampler.sumBXResp
        prf_sampler = self.get_variable('prf')
        WXg = prf_sampler.varXResp

        compute_bold = 1
        if update_perf:
            compute_perf = 1
        else:
            compute_perf = 0
        asl_compute_y_tilde(Xh, WXg, self.currentValue, prls,
                            self.dataInput.varMBY, self.varYtilde,
                            sumaXh, sumcXg, compute_bold, compute_perf)
        if update_perf:
            ytilde_perf = prl_sampler.varYtilde
            asl_compute_y_tilde(Xh, WXg, self.currentValue, prls,
                                self.dataInput.varMBY, ytilde_perf,
                                sumaXh, sumcXg, 0, 0)

        if self.dataInput.simulData is not None:
            # Some tests
            sd = self.dataInput.simulData[0]
            osf = int(sd['tr'] / sd['dt'])
            if not self.sampleFlag and not brf_sampler.sampleFlag and\
              self.useTrueValue and brf_sampler.useTrueValue:
                assert_almost_equal(sumaXh, sd['bold_stim_induced'][0:-1:osf])
            if not prl_sampler.sampleFlag and not prf_sampler.sampleFlag and\
              prl_sampler.useTrueValue and prf_sampler.useTrueValue:
                perf = np.dot(self.dataInput.W, sd['perf_stim_induced'][0:-1:osf])
                assert_almost_equal(sumcXg, perf)

        #print 'sumaXh = ', self.sumaXh
        #print 'varYtilde = ', self.varYtilde
        pyhrf.verbose(5,'varYtilde %s' %str(self.varYtilde.shape))
        pyhrf.verbose.printNdarray(5, self.varYtilde)

        Pl = self.get_variable('drift_coeff').Pl
        wa = self.get_variable('perf_baseline').wa

        return self.varYtilde - Pl - wa


    def getOutputs(self):

        outputs = GibbsSamplerVariable.getOutputs(self)

        axes_names = ['voxel']
        roi_lab_vol = np.zeros(self.nbVoxels, dtype=np.int32) + \
          self.dataInput.roiId
        outputs['roi_mapping'] = xndarray(roi_lab_vol, axes_names=axes_names,
                                        value_label='ROI')

        return outputs



class PerfResponseLevelSampler(ResponseLevelSampler, xmlio.XmlInitable):

    def __init__(self, val_ini=None, do_sampling=True,
                 use_true_value=False):
        xmlio.XmlInitable.__init__(self)
        ResponseLevelSampler.__init__(self, 'prl', 'prf', 'perf_mixt_params',
                                      val_ini, do_sampling, use_true_value)


    def checkAndSetInitValue(self, variables):

        if self.useTrueValue:
            if self.trueValue is None:
                raise Exception('Needed a true value for %s init but '\
                                    'None defined' %self.name)
            else:
                self.currentValue = self.trueValue.astype(np.float64)

        if self.currentValue is None :
            #rnd = np.random.rand(self.nbConditions, self.nbVoxels)
            #self.currentValue = (rnd.astype(np.float64) - .5 ) * 10
            self.currentValue = np.zeros((self.nbConditions,
                                          self.nbVoxels), dtype=np.float64)

            perf_baseline = (self.dataInput.varMBY * \
                             self.dataInput.w[:,np.newaxis]).mean(0)

            for j in xrange(self.nbConditions):
                self.currentValue[j,:] = perf_baseline * .1


    def computeVarYTildeOpt(self):
        """
        """

        pyhrf.verbose(4, ' PerfRespLevel.computeVarYTildeOpt() ...')

        brf_sampler = self.get_variable('brf')
        Xh = brf_sampler.varXResp
        brl_sampler = self.get_variable('brl')
        sumaXh = brl_sampler.sumBXResp
        brls = brl_sampler.currentValue

        prf_sampler = self.get_variable('prf')
        WXg = prf_sampler.varXResp
        sumcXg = self.sumBXResp

        compute_bold = 0
        compute_perf = 1
        asl_compute_y_tilde(Xh, WXg, brls, self.currentValue,
                            self.dataInput.varMBY, self.varYtilde,
                            sumaXh, sumcXg, compute_bold, compute_perf)

        if self.dataInput.simulData is not None:
            # Some tests
            sd = self.dataInput.simulData[0]
            osf = int(sd['tr'] / sd['dt'])
            if not brl_sampler.sampleFlag and not brf_sampler.sampleFlag and\
              brl_sampler.useTrueValue and brf_sampler.useTrueValue:
                assert_almost_equal(sumaXh, sd['bold_stim_induced'][0:-1:osf])
            if not self.sampleFlag and not prf_sampler.sampleFlag and\
              self.useTrueValue and not prf_sampler.useTrueValue:
                perf = np.dot(self.dataInput.W, sd['perf_stim_induced'][0:-1:osf])
                assert_almost_equal(sumcXg, perf)

        #print 'sumaXh = ', self.sumaXh
        #print 'varYtilde = ', self.varYtilde
        pyhrf.verbose(5,'varYtilde %s' %str(self.varYtilde.shape))
        pyhrf.verbose.printNdarray(5, self.varYtilde)

        if np.isnan(self.varYtilde).any():
            raise Exception('Nan values in ytilde of prf')

        Pl = self.get_variable('drift_coeff').Pl
        wa = self.get_variable('perf_baseline').wa

        return self.varYtilde - Pl - wa





class LabelSampler(GibbsSamplerVariable, xmlio.XmlInitable):

    L_CI = 0
    L_CA = 1

    CLASSES = np.array([L_CI, L_CA],dtype=int)
    CLASS_NAMES = ['inactiv', 'activ']

    def __init__(self, val_ini=None, do_sampling=True,
                 use_true_value=False):

        xmlio.XmlInitable.__init__(self)

        an = ['condition', 'voxel']
        GibbsSamplerVariable.__init__(self, 'label', valIni=val_ini,
                                      sampleFlag=do_sampling,
                                      useTrueValue=use_true_value,
                                      axes_names=an)

        self.nbClasses = len(self.CLASSES)


    def linkToData(self, dataInput):
        self.dataInput = dataInput
        self.nbConditions = self.dataInput.nbConditions
        self.nbVoxels = self.dataInput.nbVoxels

        self.cardClass = np.zeros((self.nbClasses, self.nbConditions), dtype=int)
        self.voxIdx = [range(self.nbConditions) for c in xrange(self.nbClasses)]



        if dataInput.simulData is not None:
            assert isinstance(dataInput.simulData[0], dict)
            self.trueValue = dataInput.simulData[0]['labels'].astype(np.int32)


    def checkAndSetInitValue(self, variables):
        pyhrf.verbose(1, 'LabelSampler.checkAndSetInitLabels ...')

        # Generate default labels if necessary :
        if self.useTrueValue:
            if self.trueValue is not None:
                pyhrf.verbose(1, 'Use true label values ...')
                self.currentValue = self.trueValue[:]
            else:
                raise Exception('True labels have to be used but none defined.')

        if self.currentValue is None:

            self.currentValue = np.zeros((self.nbConditions, self.nbVoxels),
                                         dtype=np.int32)

            for j in xrange(self.nbConditions):
                self.currentValue[j,:] = np.random.binomial(1, .9, self.nbVoxels)

        self.beta = np.zeros((self.nbConditions), dtype=np.float64) + .7

        self.countLabels()

    def countLabels(self):
        pyhrf.verbose(3, 'LabelSampler.countLabels ...')
        labs = self.currentValue
        for j in xrange(self.nbConditions):
            for c in xrange(self.nbClasses):
                self.voxIdx[c][j] = np.where(labs[j,:]==self.CLASSES[c])[0]
                self.cardClass[c,j] = len(self.voxIdx[c][j])
                pyhrf.verbose(5, 'Nb vox in C%d for cond %d : %d' \
                                  %(c,j,self.cardClass[c,j]))

            if self.cardClass[:,j].sum() != self.nbVoxels:
                raise Exception('cardClass[cond=%d]=%d != nbVox=%d' \
                                %(j,self.cardClass[:,j].sum(), self.nbVoxels))

    def samplingWarmUp(self, v):
        self.iteration = 0
        self.current_ext_field = np.zeros((self.nbClasses, self.nbConditions,
                                           self.nbVoxels), dtype=np.float64)

    def compute_ext_field(self):
        bold_mixtp_sampler = self.get_variable('bold_mixt_params')
        asl_mixtp_sampler = self.get_variable('perf_mixt_params')

        v = bold_mixtp_sampler.get_current_vars()
        rho = asl_mixtp_sampler.get_current_vars()

        mu = bold_mixtp_sampler.get_current_means()
        eta = asl_mixtp_sampler.get_current_means()

        a = self.get_variable('brl').currentValue
        c = self.get_variable('prl').currentValue

        for k in xrange(self.nbClasses):
            for j in xrange(self.nbConditions):
                # WARNING!! log base changed from 2 to e
                e = .5 * (-np.log(v[k,j] * rho[k,j]) - \
                          (a[j,:] - mu[k,j])**2 / v[k,j]  - \
                          (c[j,:] - eta[k,j])**2 / rho[k,j])
                self.current_ext_field[k,j,:] = e

    def sampleNextInternal(self, v):

        neighbours = self.dataInput.neighboursIndexes

        beta = self.beta

        voxOrder = np.random.permutation(self.nbVoxels)

        self.compute_ext_field()

        rnd = np.random.rand(*self.currentValue.shape).astype(np.float64)

        sample_potts(voxOrder.astype(np.int32), neighbours.astype(np.int32),
                     self.current_ext_field, beta, rnd, self.currentValue,
                     self.iteration)

        self.countLabels()
        self.iteration += 1

class MixtureParamsSampler(GibbsSamplerVariable):

    I_MEAN_CA = 0
    I_VAR_CA = 1
    I_VAR_CI = 2
    NB_PARAMS = 3
    PARAMS_NAMES = ['Mean_Activ', 'Var_Activ', 'Var_Inactiv']

    L_CA = LabelSampler.L_CA
    L_CI = LabelSampler.L_CI

    def __init__(self, name, response_level_name,
                 val_ini=None, do_sampling=True,
                 use_true_value=False):

        self.response_level_name = response_level_name
        an = ['component','condition']
        ad = {'component' : self.PARAMS_NAMES}

        GibbsSamplerVariable.__init__(self, name, valIni=val_ini,
                                      sampleFlag=do_sampling,
                                      useTrueValue=use_true_value,
                                      axes_names=an,
                                      axes_domains=ad)

    def get_true_values_from_simulation_dict(self):
        raise NotImplementedError()

    def linkToData(self, dataInput):
        self.dataInput = dataInput
        self.nbConditions = self.dataInput.nbConditions
        self.nbVoxels = self.dataInput.nbVoxels

        if dataInput.simulData is not None:
            assert isinstance(dataInput.simulData[0], dict)
            cdefs = self.dataInput.simulData[0]['condition_defs']
            if hasattr(cdefs[0], 'bold_m_act'):
                tmca,tvca,tvci = self.get_true_values_from_simulation_cdefs(cdefs)
                self.trueValue = np.zeros((self.NB_PARAMS, self.nbConditions),
                                          dtype=float)
                self.trueValue[self.I_MEAN_CA] = tmca
                self.trueValue[self.I_VAR_CA] = tvca
                self.trueValue[self.I_VAR_CI] = tvci

        self.rlCI = range(self.nbConditions)
        self.rlCA = range(self.nbConditions)

    def checkAndSetInitValue(self, variables):

        if self.useTrueValue:
            if self.trueValue is not None:
                self.currentValue = self.trueValue.copy()[:,:self.nbConditions]
            else:
                raise Exception('Needed a true value but none defined')

        if self.currentValue is None:
            nc = self.nbConditions
            self.currentValue = np.zeros((self.NB_PARAMS, nc), dtype=float)
            # self.currentValue[self.I_MEAN_CA] = np.zeros(nc) + 30.
            # self.currentValue[self.I_VAR_CA] = np.zeros(nc) + 1.
            # self.currentValue[self.I_VAR_CI] = np.zeros(nc) + 1.

            y = self.dataInput.varMBY
            self.currentValue[self.I_MEAN_CA,:] = y.ptp(0).mean() * .1
            self.currentValue[self.I_VAR_CA,:] = y.var(0).mean() * .1
            self.currentValue[self.I_VAR_CI,:] = y.var(0).mean() * .05

    def get_current_vars(self):
        return np.array([self.currentValue[self.I_VAR_CI],
                         self.currentValue[self.I_VAR_CA]])

    def get_current_means(self):
        return np.array([np.zeros(self.nbConditions),
                         self.currentValue[self.I_MEAN_CA]])


    def computeWithJeffreyPriors(self, j, cardCIj, cardCAj):

        #print 'sample hyper parameters with improper Jeffrey\'s priors ...'
        if pyhrf.verbose.verbosity >= 3:
            print 'cond %d - card CI = %d' %(j,cardCIj)
            print 'cond %d - card CA = %d' %(j,cardCAj)
            print 'cond %d - cur mean CA = %f' %(j,self.currentValue[self.I_MEAN_CA,j])
            if cardCAj > 0:
                print 'cond %d - rl CA: %f(v%f)[%f,%f]' %(j,self.rlCA[j].mean(),
                                                          self.rlCA[j].var(),
                                                          self.rlCA[j].min(),
                                                          self.rlCA[j].max())
            if cardCIj > 0:
                print 'cond %d - rl CI: %f(v%f)[%f,%f]' %(j,self.rlCI[j].mean(),
                                                          self.rlCI[j].var(),
                                                          self.rlCI[j].min(),
                                                          self.rlCI[j].max())

        if cardCIj > 1:
            nu0j = np.dot(self.rlCI[j], self.rlCI[j])
            varCIj = 1.0 / np.random.gamma(0.5 * (cardCIj + 1) - 1, 2. / nu0j)
            #varCIj = 1.0 / np.random.gamma(0.5 * (cardCIj - 1), 2. / nu0j)
        else :
            varCIj = 1.0 / np.random.gamma(0.5, 0.2)

        #HACK
        #varCIj = .5

        if cardCAj > 1:
            rlC1Centered = self.rlCA[j] - self.currentValue[self.I_MEAN_CA,j]
            ##print 'rlC1Centered :', rlC1Centered
            nu1j = np.dot(rlC1Centered, rlC1Centered)
            #r = np.random.gamma(0.5 * (cardCAj + 1) - 1, 2 / nu1j)
            #print 'nu1j / 2. :', nu1j / 2.
            #print '0.5 * (cardCAj + 1) - 1 =', 0.5 * (cardCAj + 1) - 1
            if pyhrf.verbose.verbosity >= 3:
                print 'varCA ~ InvGamma(%f, nu1j/2=%f)' %(0.5*(cardCAj+1)-1,
                                                          nu1j/2.)
                print ' -> mean =', (nu1j/2.)/(0.5*(cardCAj+1)-1)
            varCAj = 1.0 / np.random.gamma(0.5 * (cardCAj + 1) - 1, 2. / nu1j)
            #varCAj = 1.0 / np.random.gamma(0.5 * (cardCAj - 1), 2. / nu1j)
            pyhrf.verbose(3,'varCAj (j=%d) : %f' %(j,varCAj))
            if varCAj <= 0.:
                print 'variance for class activ and condition %s '\
                    'is negative or null: %f' %(self.dataInput.cNames[j],varCAj)
                print 'nu1j:', nu1j, '2. / nu1j', 2. / nu1j
                print 'cardCAj:', cardCAj, '0.5 * (cardCAj + 1) - 1:', \
                    0.5 * (cardCAj + 1) - 1
                print '-> setting it to almost 0.'
                varCAj = 0.0001
            #print '(varC1j/cardC1[j])**0.5 :', (varCAj/cardCAj)**0.5
            eta1j = np.mean(self.rlCA[j])
            #print 'eta1j :', eta1j
            meanCAj = np.random.normal(eta1j, (varCAj / cardCAj)**0.5)

            # variance for class activ and condition video is negative or null:
            # 0.000000
            # nu1j: 2.92816412349e-306 2. / nu1j 6.83021823796e+305
            # cardCAj: 501 0.5 * (cardCAj + 1) - 1: 250.0
            # -> setting it to almost 0.

        else :
            #print 'Warning : cardCA <= 1!'
            varCAj = 1.0 / np.random.gamma(.5, 2.)
            if cardCAj == 0 :
                meanCAj = np.random.normal(5.0, varCAj**0.5)
            else:
                meanCAj = np.random.normal(self.rlCA[j], varCAj**0.5)

        if pyhrf.verbose.verbosity >= 3:
            print 'Sampled components - cond', j
            print 'var CI =', varCIj
            print 'mean CA =', meanCAj, 'var CA =', varCAj


            #b()

        return varCIj, meanCAj, varCAj

    def sampleNextInternal(self, variables):

        rl_sampler = self.get_variable(self.response_level_name)
        label_sampler = self.get_variable('label')

        cardCA = label_sampler.cardClass[self.L_CA,:]
        cardCI = label_sampler.cardClass[self.L_CI,:]

        for j in xrange(self.nbConditions):
        #for j in np.random.permutation(self.nbConditions):
            vICI = label_sampler.voxIdx[self.L_CI][j]
            vICA = label_sampler.voxIdx[self.L_CA][j]
            self.rlCI[j] = rl_sampler.currentValue[j, vICI]
            self.rlCA[j] = rl_sampler.currentValue[j, vICA]

            # if self.hyperPriorFlag:
            #     varCIj,meanCAj,varCAj = self.computeWithProperPriors(j,
            #                                                          cardCI[j],
            #                                                          cardCA[j])
            # else:
            varCIj,meanCAj,varCAj = self.computeWithJeffreyPriors(j,
                                                                  cardCI[j],
                                                                  cardCA[j])

            self.currentValue[self.I_VAR_CI, j] = varCIj
            self.currentValue[self.I_MEAN_CA, j] = meanCAj #absolute(meanCAj)
            self.currentValue[self.I_VAR_CA, j] = varCAj


            pyhrf.verbose(5, 'varCI,%d=%f' \
                              %(j,self.currentValue[self.I_VAR_CI,j]))
            pyhrf.verbose(5, 'meanCA,%d=%f' \
                              %(j,self.currentValue[self.I_MEAN_CA,j]))
            pyhrf.verbose(5, 'varCA,%d = %f' \
                              %(j,self.currentValue[self.I_VAR_CA,j]))

class PerfMixtureSampler(MixtureParamsSampler, xmlio.XmlInitable):

    def __init__(self, val_ini=None, do_sampling=True,
                 use_true_value=False):
        xmlio.XmlInitable.__init__(self)
        MixtureParamsSampler.__init__(self, 'perf_mixt_params', 'prl',
                                      val_ini, do_sampling, use_true_value)

    def checkAndSetInitValue(self, variables):

        if self.useTrueValue:
            if self.trueValue is not None:
                self.currentValue = self.trueValue.copy()[:,:self.nbConditions]
            else:
                raise Exception('Needed a true value but none defined')

        if self.currentValue is None:
            nc = self.nbConditions
            self.currentValue = np.zeros((self.NB_PARAMS, nc), dtype=float)
            # self.currentValue[self.I_MEAN_CA] = np.zeros(nc) + 30.
            # self.currentValue[self.I_VAR_CA] = np.zeros(nc) + 1.
            # self.currentValue[self.I_VAR_CI] = np.zeros(nc) + 1.

            perf_baseline = (self.dataInput.varMBY * \
                             self.dataInput.w[:,np.newaxis]).mean(0)

            self.currentValue[self.I_MEAN_CA,:] = perf_baseline.mean() * .1
            self.currentValue[self.I_VAR_CA,:] = perf_baseline.var() * .1
            self.currentValue[self.I_VAR_CI,:] = perf_baseline.var() * .05


    def get_true_values_from_simulation_cdefs(self, cdefs):
        return np.array([c.perf_m_act for c in cdefs]), \
          np.array([c.perf_v_act for c in cdefs]), \
          np.array([c.perf_v_inact for c in cdefs])


class BOLDMixtureSampler(MixtureParamsSampler, xmlio.XmlInitable):

    def __init__(self, val_ini=None, do_sampling=True,
                 use_true_value=False):
        xmlio.XmlInitable.__init__(self)
        MixtureParamsSampler.__init__(self, 'bold_mixt_params', 'brl',
                                      val_ini, do_sampling, use_true_value)

    def get_true_values_from_simulation_cdefs(self, cdefs):
        return np.array([c.bold_m_act for c in cdefs]), \
          np.array([c.bold_v_act for c in cdefs]), \
          np.array([c.bold_v_inact for c in cdefs])


class PerfBaselineSampler(GibbsSamplerVariable, xmlio.XmlInitable):

    def __init__(self, val_ini=None, do_sampling=True,
                 use_true_value=False):

        xmlio.XmlInitable.__init__(self)
        GibbsSamplerVariable.__init__(self, 'perf_baseline', valIni=val_ini,
                                      sampleFlag=do_sampling,
                                      useTrueValue=use_true_value,
                                      axes_names=['voxel'])

    def linkToData(self, dataInput):
        self.dataInput = dataInput
        self.nbConditions = self.dataInput.nbConditions
        self.nbVoxels = self.dataInput.nbVoxels
        self.ny = self.dataInput.ny
        self.w = self.dataInput.w
        self.W = self.dataInput.W

        if dataInput.simulData is not None:
            assert isinstance(dataInput.simulData[0], dict)
            self.trueValue = self.dataInput.simulData[0][self.name][0,:]

        if self.trueValue is not None and np.isscalar(self.trueValue):
            self.trueValue = self.trueValue * np.ones(self.nbVoxels)

    def checkAndSetInitValue(self, variables):

        if self.useTrueValue:
            if self.trueValue is not None:
                self.currentValue = self.trueValue[:]
            else:
                raise Exception('Needed a true value but none defined')

        if self.currentValue is None:
            #self.currentValue = np.zeros(self.nbVoxels) + 1.
            self.currentValue = (self.dataInput.varMBY * \
              self.dataInput.w[:,np.newaxis]).mean(0)

        self.wa = self.compute_wa()


    def compute_wa(self, a=None):
        if a is None:
            a = self.currentValue
        return self.w[:,np.newaxis] * a[np.newaxis,:]


    def compute_residuals(self):

        brf_sampler = self.get_variable('brf')
        prf_sampler = self.get_variable('prf')

        prl_sampler = self.get_variable('prl')
        brl_sampler = self.get_variable('brl')

        drift_sampler = self.get_variable('drift_coeff')

        sumcXg = prl_sampler.sumBXResp
        sumaXh = brl_sampler.sumBXResp
        Pl = drift_sampler.Pl

        y = self.dataInput.varMBY

        res = y - sumcXg - sumaXh - Pl

        if self.dataInput.simulData is not None:
            # only for debugging when using artificial data
            if not brf_sampler.sampleFlag and brf_sampler.useTrueValue and\
              not brl_sampler.sampleFlag and brl_sampler.useTrueValue and \
              not prf_sampler.sampleFlag and prf_sampler.useTrueValue and \
              not brf_sampler.sampleFlag and brf_sampler.useTrueValue and \
              not drift_sampler.sampleFlag and drift_sampler.useTrueValue:
                sd = self.dataInput.simulData[0]
                osf = int(sd['tr'] / sd['dt'])
                perf = np.dot(self.dataInput.W, sd['perf_stim_induced'][0:-1:osf])
                true_res = sd['bold'] - sd['bold_stim_induced'][0:-1:osf] - \
                  perf - sd['drift']
                true_res = sd['noise'] + np.dot(self.dataInput.W,
                                                sd['perf_baseline'])
                assert_almost_equal(res, true_res)

        return res

    def sampleNextInternal(self, v):

        v_alpha = self.get_variable('perf_baseline_var').currentValue
        w = self.dataInput.w

        residuals = self.compute_residuals()
        v_b = self.get_variable('noise_var').currentValue

        rnd = np.random.randn(self.nbVoxels)

        # for i in xrange(self.nbVoxels):
        #     #m_apost = ( np.dot(w.T, residuals[:,i]) ) /  \
        #     #          ( self.ny + v_b[i] / v_alpha)
        #     m_apost = ( np.dot(w.T, residuals[:,i]) * v_alpha) /  \
        #               ( self.ny * v_alpha + v_b[i])
        #     v_apost = ( v_alpha * v_b[i] ) / ( self.ny * v_alpha + v_b[i])

        #     a = rnd[i] * v_apost**.5 + m_apost
        #     self.currentValue[i] = a
        #     self.wa[:,i] = self.w * a

        m_apost = (( w[:,np.newaxis] * residuals).sum(0) * v_alpha) /  \
                  ( self.ny * v_alpha + v_b)
        v_apost = ( v_alpha * v_b ) / ( self.ny * v_alpha + v_b)
        a = rnd * v_apost**.5 + m_apost
        self.currentValue[:] = a
        self.wa[:] = w[:,np.newaxis] * a




class PerfBaselineVarianceSampler(GibbsSamplerVariable, xmlio.XmlInitable):

    def __init__(self, val_ini=None, do_sampling=True,
                 use_true_value=False):
        xmlio.XmlInitable.__init__(self)
        GibbsSamplerVariable.__init__(self, 'perf_baseline_var', valIni=val_ini,
                                      sampleFlag=do_sampling,
                                      useTrueValue=use_true_value)

    def linkToData(self, dataInput):
        self.dataInput = dataInput
        self.nbConditions = self.dataInput.nbConditions
        self.nbVoxels = self.dataInput.nbVoxels

        if dataInput.simulData is not None:
            sd = dataInput.simulData
            assert isinstance(sd[0], dict)
            if sd[0].has_key(self.name):
                self.trueValue = np.array([sd[0][self.name]])


    def checkAndSetInitValue(self, variables):

        if self.useTrueValue:
            if self.trueValue is not None:
                self.currentValue = self.trueValue.copy()
            else:
                raise Exception('Needed a true value but none defined')

        if self.currentValue is None:
            self.currentValue = np.array([(self.dataInput.varMBY * \
              self.dataInput.w[:,np.newaxis]).mean(0).var()])

        print_theoretical = True

    def sampleNextInternal(self, v):

        alpha = self.get_variable('perf_baseline').currentValue
        a = (self.nbVoxels - 1) / 2.
        b = (alpha * alpha).sum() / 2.
        #print 'alpha_mean next', np.mean(alpha)
        #print 'alpha_var next', np.var(alpha)
        #print 'theoretical IG(', a, ',', b, ' = ', b/(a-1)
        self.currentValue[0] = 1. / np.random.gamma(a, 1./b)
        #print 'v_alpha = ', 1. / np.random.gamma(a, 1./b)



class WN_BiG_ASLSamplerInput(WN_BiG_Drift_BOLDSamplerInput):

    def makePrecalculations(self):
        WN_BiG_Drift_BOLDSamplerInput.makePrecalculations(self)

        self.W = build_ctrl_tag_matrix((self.ny,))
        self.w = np.diag(self.W)

        self.WX = np.zeros_like(self.varX)
        self.WXtWX = np.zeros_like(self.matXtX)
        self.XtWX = np.zeros_like(self.matXtX)
        self.stackWX = np.zeros_like(self.stackX)

        for j in xrange(self.nbConditions):
            #print 'self.varX :', self.varX[j,:,:].transpose().shape
            #print 'self.delta :', self.delta.shape
            self.WX[j,:,:] = np.dot(self.W, self.varX[j,:,:])
            self.stackWX[self.ny*j:self.ny*(j+1), :] = self.WX[j,:,:]
            for k in xrange(self.nbConditions):
                self.WXtWX[j,k,:,:] = np.dot(self.WX[j,:,:].transpose(),
                                             self.WX[k,:,:] )
                self.XtWX[j,k,:,:] = np.dot(self.varX[j,:,:].transpose(),
                                             self.WX[k,:,:] )


    def cleanPrecalculations(self):
        WN_BiG_Drift_BOLDSamplerInput.cleanPrecalculations(self)
        del self.WXtWX
        #del self.XtWX


class ASLPhysioSampler(xmlio.XmlInitable, GibbsSampler):

    inputClass = WN_BiG_ASLSamplerInput

    if pyhrf.__usemode__ == pyhrf.DEVEL:
        default_nb_its = 3
    elif pyhrf.__usemode__ == pyhrf.ENDUSER:
        default_nb_its = 3000
        parametersToShow = ['nb_its', 'response_levels', 'hrf', 'hrf_var']

    def __init__(self, nb_iterations=default_nb_its,
                 obs_hist_pace=-1., glob_obs_hist_pace=-1,
                 smpl_hist_pace=-1., burnin=.3,
                 callback=GSDefaultCallbackHandler(),
                 bold_response_levels=BOLDResponseLevelSampler(),
                 perf_response_levels=PerfResponseLevelSampler(),
                 labels=LabelSampler(), noise_var=NoiseVarianceSampler(),
                 brf=PhysioBOLDResponseSampler(),
                 brf_var=PhysioBOLDResponseVarianceSampler(),
                 prf=PhysioPerfResponseSampler(),
                 prf_var=PhysioPerfResponseVarianceSampler(),
                 #prfbrf_var=PhysioJointResponseVarianceSampler(),
                 bold_mixt_params=BOLDMixtureSampler(),
                 perf_mixt_params=PerfMixtureSampler(),
                 drift=DriftCoeffSampler(), drift_var=DriftVarianceSampler(),
                 perf_baseline=PerfBaselineSampler(),
                 perf_baseline_var=PerfBaselineVarianceSampler(),
                 check_final_value=None):

        variables = [noise_var, brf, brf_var, prf, prf_var, 
                     drift_var, drift, perf_response_levels,
                     bold_response_levels, perf_baseline, perf_baseline_var,
                     bold_mixt_params, perf_mixt_params, labels]

        nbIt = nb_iterations
        obsHistPace = obs_hist_pace
        globalObsHistPace = glob_obs_hist_pace
        smplHistPace = smpl_hist_pace
        nbSweeps = burnin

        check_ftval = check_final_value

        if obsHistPace > 0. and obsHistPace < 1:
            obsHistPace = max(1,int(round(nbIt * obsHistPace)))

        if globalObsHistPace > 0. and globalObsHistPace < 1:
            globalObsHistPace = max(1,int(round(nbIt * globalObsHistPace)))

        if smplHistPace > 0. and smplHistPace < 1.:
            smplHistPace = max(1,int(round(nbIt * smplHistPace)))

        if nbSweeps > 0. and nbSweeps < 1.:
            nbSweeps = int(round(nbIt * nbSweeps))

        #pyhrf.verbose(2,'smplHistPace: %d'%smplHistPace)
        #pyhrf.verbose(2,'obsHistPace: %d'%obsHistPace)

        callbackObj = GSDefaultCallbackHandler()
        self.cmp_ftval = False #TODO: remove this, check final value has been
                               # factored in GibbsSamplerVariable
        GibbsSampler.__init__(self, variables, nbIt, smplHistPace,
                              obsHistPace, nbSweeps,
                              callbackObj,
                              globalObsHistoryPace=globalObsHistPace,
                              check_ftval=check_ftval)

    def finalizeSampling(self):
        if self.cmp_ftval:

            msg = []
            for v in self.variables:

                if v.trueValue is None:
                    print 'Warning; no true val for %s' %v.name
                else:
                    fv = v.finalValue
                    tv = v.trueValue
                    # tol = .7
                    # if v.name == 'drift_coeff':
                    #     delta = np.abs(np.dot(v.P,
                    #                           v.finalValue - \
                    #                           v.trueValue)).mean()
                    #     crit = detla > tol
                    # else:
                    #     delta = np.abs(v.finalValue - v.trueValue).mean()
                    #     crit = delta > tol
                    tol = .1
                    if self.dataInput.nbVoxels < 10:
                        if 'var' in v.name:
                            tol = 1.

                    if v.name == 'drift_coeff':
                        fv = np.dot(v.P, v.finalValue)
                        tv = np.dot(v.P, v.trueValue)
                        delta = np.abs( (fv - tv) / np.maximum(tv,fv))
                    elif v.name == 'prf' or v.name == 'brf':
                        delta = (((v.finalValue - v.trueValue)**2).sum() / \
                                 (v.trueValue**2).sum())**.5
                        tol = 0.05
                    elif v.name == 'label':
                        delta = (v.finalValue!=v.trueValue).sum()*1. / v.nbVoxels
                    else:
                        #delta = (((v.finalValue - v.trueValue)**2).sum() / \
                        #         (v.trueValue**2).sum())**.5
                        delta = np.abs((v.finalValue-v.trueValue) / \
                                       np.maximum(v.trueValue,v.finalValue))
                    crit = (delta > tol).any()

                    if  crit:
                        m = "Final value of %s is not close to " \
                            "true value (mean delta=%f).\n" \
                            " Final value:\n %s\n True value:\n %s\n" \
                            %(v.name, delta.mean(), str(fv), str(tv))
                        msg.append(m)
                        #raise Exception(m)

            if len(msg) > 0:
                if 0:
                    raise Exception("\n".join(msg))
                else:
                    print "\n".join(msg)

    def computeFit(self):
        brf_sampler = self.get_variable('brf')
        prf_sampler = self.get_variable('prf')

        brl_sampler = self.get_variable('brl')
        prl_sampler = self.get_variable('prl')

        drift_sampler = self.get_variable('drift_coeff')
        perf_baseline_sampler = self.get_variable('perf_baseline')


        brf = brf_sampler.finalValue
        if brf is None:
            brf = brf_sampler.currentValue
        elif brf_sampler.zc:
            brf = brf[1:-1]
        vXh = brf_sampler.calcXResp(brf) # base convolution


        prf = prf_sampler.finalValue
        if prf is None:
            prf = prf_sampler.currentValue
        elif prf_sampler.zc:
            prf = prf[1:-1]
        vXg = prf_sampler.calcXResp(prf) # base convolution

        brl = brl_sampler.finalValue
        if brl is None:
            brl = brl_sampler.currentValue

        prl = prl_sampler.finalValue
        if prl is None:
            prl = prl_sampler.currentValue

        l = drift_sampler.finalValue
        p = drift_sampler.P
        if l is None:
            l = drift_sampler.currentValue

        perf_baseline = perf_baseline_sampler.finalValue
        if perf_baseline is None:
            perf_baseline = perf_baseline_sampler.currentValue
        wa = perf_baseline_sampler.compute_wa(perf_baseline)

        fit = np.dot(vXh, brl) + np.dot(vXg, prl) + np.dot(p, l) + wa

        return fit


    def getGlobalOutputs(self):
        outputs = GibbsSampler.getGlobalOutputs(self)

        bf = outputs.pop('bold_fit', None)
        if bf is not None:
            cdict = bf.split('stype')
            signal = cdict['bold']
            fit = cdict['fit']

            # Grab fitted components
            brf_sampler = self.get_variable('brf')
            prf_sampler = self.get_variable('prf')

            brl_sampler = self.get_variable('brl')
            prl_sampler = self.get_variable('prl')

            drift_sampler = self.get_variable('drift_coeff')
            perf_baseline_sampler = self.get_variable('perf_baseline')


            brf = brf_sampler.finalValue
            if brf_sampler.zc:
                brf = brf[1:-1]
            vXh = brf_sampler.calcXResp(brf) # base convolution
            #demod_stackX = brf_sampler.get_stackX()

            prf = prf_sampler.finalValue
            if prf_sampler.zc:
                prf = prf[1:-1]

            # base convolution:
            vXg = prf_sampler.calcXResp(prf)

            brl = brl_sampler.finalValue
            prl = prl_sampler.finalValue

            l = drift_sampler.finalValue
            p = drift_sampler.P

            perf_baseline = perf_baseline_sampler.finalValue
            #wa = perf_baseline_sampler.compute_wa(perf_baseline)

            #fit = np.dot(vXh, brl) + np.dot(vXg, prl) + np.dot(p, l) + wa

            an = fit.axes_names
            ad = fit.axes_domains
            fitted_drift = xndarray(np.dot(p, l), axes_names=an, axes_domains=ad)
            w = self.dataInput.w
            fitted_perf = xndarray(w[:,np.newaxis] * np.dot(vXg, prl) + \
                                 fitted_drift.data + \
                                 perf_baseline, axes_names=an, axes_domains=ad)
            fitted_bold = xndarray(np.dot(vXh, brl) + fitted_drift.data,
                                 axes_names=an, axes_domains=ad)
            fitted_perf_baseline = xndarray(perf_baseline + fitted_drift.data,
                                          axes_names=an, axes_domains=ad)

            rp = self.dataInput.paradigm.get_rastered(self.dataInput.tr,
                                                      tMax=ad['time'].max())
            p = np.array([rp[n][0] for n in self.dataInput.cNames])

            p_adjusted = p[:,:,np.newaxis] * .15 * signal.ptp('time').data + \
              signal.min('time').data

            ad = {'time':fit.get_domain('time'),
                  'condition':self.dataInput.cNames}

            c_paradigm = xndarray(p_adjusted,
                                axes_names=['condition', 'time', 'voxel'],
                                axes_domains=ad)
            #stack everything

            outputs['fits'] = stack_cuboids([signal, fit, fitted_perf,
                                             fitted_bold,
                                             c_paradigm.sum('condition'),
                                             fitted_perf_baseline], 'stype',
                                             ['signal','fit','perf',
                                              'bold','paradigm',
                                              'perf_baseline'])
        return outputs


import pyhrf.jde.models
pyhrf.jde.models.allModels['ASL_PHYSIO0'] = {'class' : ASLPhysioSampler,
    'doc' : 'BOLD and perfusion component, physiological prior on responses,'
    'BiGaussian prior on stationary response levels, iid white noise, '\
    'explicit drift'
    }<|MERGE_RESOLUTION|>--- conflicted
+++ resolved
@@ -313,8 +313,8 @@
         self.new_factor_mean = np.zeros_like(self.currentValue)
         self.track_sampled_quantity(self.new_factor_mean, self.name + '_new_factor_mean',
                                     axes_names=['time'])
-
-
+        
+            
     def computeYTilde(self):
         """ y - \sum cWXg - Pl - wa """
 
@@ -375,6 +375,7 @@
         mxtx = self.get_mat_XtX()
         
         self.ytilde[:] = self.computeYTilde()
+
 
         v_resp = self.get_variable(self.var_name).currentValue
         
@@ -639,12 +640,8 @@
         R = resp_sampler.varR
         resp = resp_sampler.currentValue
 
-<<<<<<< HEAD
-        alpha = (len(resp) * self.nbVoxels - 1)/2.
-=======
         alpha = (len(resp) * self.nbVoxels - 1)/2.  
         #alpha = (len(resp) - 1)/2.  
->>>>>>> eda79e11
         #HACK! self.nbVoxels = size(parcel)  --> remove maybe?
         
         beta = np.dot(np.dot(resp.T, R), resp)/2.
@@ -1212,7 +1209,7 @@
 
 
     def checkAndSetInitValue(self, variables):
-
+        
         if self.useTrueValue:
             if self.trueValue is None:
                 raise Exception('Needed a true value for %s init but '\
@@ -1788,11 +1785,11 @@
                 self.currentValue = self.trueValue.copy()
             else:
                 raise Exception('Needed a true value but none defined')
-
+        
         if self.currentValue is None:
             self.currentValue = np.array([(self.dataInput.varMBY * \
               self.dataInput.w[:,np.newaxis]).mean(0).var()])
-
+              
         print_theoretical = True
 
     def sampleNextInternal(self, v):
@@ -1805,9 +1802,9 @@
         #print 'theoretical IG(', a, ',', b, ' = ', b/(a-1)
         self.currentValue[0] = 1. / np.random.gamma(a, 1./b)
         #print 'v_alpha = ', 1. / np.random.gamma(a, 1./b)
-
-
-
+        
+
+        
 class WN_BiG_ASLSamplerInput(WN_BiG_Drift_BOLDSamplerInput):
 
     def makePrecalculations(self):
@@ -1868,7 +1865,7 @@
                  perf_baseline_var=PerfBaselineVarianceSampler(),
                  check_final_value=None):
 
-        variables = [noise_var, brf, brf_var, prf, prf_var, 
+        variables = [noise_var, brf, brf_var, prf, prf_var,
                      drift_var, drift, perf_response_levels,
                      bold_response_levels, perf_baseline, perf_baseline_var,
                      bold_mixt_params, perf_mixt_params, labels]
