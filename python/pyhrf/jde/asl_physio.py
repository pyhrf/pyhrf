--- conflicted
+++ resolved
@@ -817,10 +817,7 @@
     def getOutputs(self):
         outputs = GibbsSamplerVariable.getOutputs(self)
         drift_signal = np.dot(self.P, self.finalValue)
-<<<<<<< HEAD
-=======
-        
->>>>>>> f63c87e9
+
         an = ['time','voxel']
         a = xndarray(drift_signal, axes_names=an, value_label='Delta ASL')
         if self.trueValue is not None:
